/*
 * Copyright 2017 Dgraph Labs, Inc. and Contributors
 *
 * Licensed under the Apache License, Version 2.0 (the "License");
 * you may not use this file except in compliance with the License.
 * You may obtain a copy of the License at
 *
 *     http://www.apache.org/licenses/LICENSE-2.0
 *
 * Unless required by applicable law or agreed to in writing, software
 * distributed under the License is distributed on an "AS IS" BASIS,
 * WITHOUT WARRANTIES OR CONDITIONS OF ANY KIND, either express or implied.
 * See the License for the specific language governing permissions and
 * limitations under the License.
 */

package badger

import (
	"bytes"
	"context"
	"encoding/binary"
	"expvar"
	"fmt"
	"math"
	"os"
	"path/filepath"
	"sort"
	"strings"
	"sync"
	"sync/atomic"
	"time"

	"github.com/dgraph-io/badger/v2/options"
	"github.com/dgraph-io/badger/v2/pb"
	"github.com/dgraph-io/badger/v2/skl"
	"github.com/dgraph-io/badger/v2/table"
	"github.com/dgraph-io/badger/v2/y"
	"github.com/dgraph-io/ristretto"
	"github.com/dgraph-io/ristretto/z"
	humanize "github.com/dustin/go-humanize"
	"github.com/pkg/errors"
)

var (
	badgerPrefix = []byte("!badger!")    // Prefix for internal keys used by badger.
	txnKey       = []byte("!badger!txn") // For indicating end of entries in txn.
)

const (
	maxNumSplits = 128
)

type closers struct {
	updateSize  *z.Closer
	compactors  *z.Closer
	memtable    *z.Closer
	writes      *z.Closer
	valueGC     *z.Closer
	pub         *z.Closer
	cacheHealth *z.Closer
}

// DB provides the various functions required to interact with Badger.
// DB is thread-safe.
type DB struct {
	sync.RWMutex // Guards list of inmemory tables, not individual reads and writes.

	dirLockGuard *directoryLockGuard
	// nil if Dir and ValueDir are the same
	valueDirGuard *directoryLockGuard

	closers closers

	mt  *memTable   // Our latest (actively written) in-memory table
	imm []*memTable // Add here only AFTER pushing to flushChan.

	// Initialized via openMemTables.
	nextMemFid int

	opt       Options
	manifest  *manifestFile
	lc        *levelsController
	vlog      valueLog
	writeCh   chan *request
	flushChan chan flushTask // For flushing memtables.
	closeOnce sync.Once      // For closing DB only once.

	blockWrites int32
	isClosed    uint32

	orc *oracle

	pub        *publisher
	registry   *KeyRegistry
	blockCache *ristretto.Cache
	indexCache *ristretto.Cache
	allocPool  *z.AllocatorPool
}

const (
	kvWriteChCapacity = 1000
)

func checkAndSetOptions(opt *Options) error {
	// It's okay to have zero compactors which will disable all compactions but
	// we cannot have just one compactor otherwise we will end up with all data
	// on level 2.
	if opt.NumCompactors == 1 {
		return errors.New("Cannot have 1 compactor. Need at least 2")
	}

	if opt.InMemory && (opt.Dir != "" || opt.ValueDir != "") {
		return errors.New("Cannot use badger in Disk-less mode with Dir or ValueDir set")
	}
	opt.maxBatchSize = (15 * opt.MemTableSize) / 100
	opt.maxBatchCount = opt.maxBatchSize / int64(skl.MaxNodeSize)

	// We are limiting opt.ValueThreshold to maxValueThreshold for now.
	if opt.ValueThreshold > maxValueThreshold {
		return errors.Errorf("Invalid ValueThreshold, must be less or equal to %d",
			maxValueThreshold)
	}

	// If ValueThreshold is greater than opt.maxBatchSize, we won't be able to push any data using
	// the transaction APIs. Transaction batches entries into batches of size opt.maxBatchSize.
	if int64(opt.ValueThreshold) > opt.maxBatchSize {
		return errors.Errorf("Valuethreshold %d greater than max batch size of %d. Either "+
			"reduce opt.ValueThreshold or increase opt.MaxTableSize.",
			opt.ValueThreshold, opt.maxBatchSize)
	}
	// ValueLogFileSize should be stricly LESS than 2<<30 otherwise we will
	// overflow the uint32 when we mmap it in OpenMemtable.
	if !(opt.ValueLogFileSize < 2<<30 && opt.ValueLogFileSize >= 1<<20) {
		return ErrValueLogSize
	}

	// Return error if badger is built without cgo and compression is set to ZSTD.
	if opt.Compression == options.ZSTD && !y.CgoEnabled {
		return y.ErrZstdCgo
	}

	if opt.ReadOnly {
		// Do not perform compaction in read only mode.
		opt.CompactL0OnClose = false
	}

	needCache := (opt.Compression != options.None) || (len(opt.EncryptionKey) > 0)
	if needCache && opt.BlockCacheSize == 0 {
		panic("BlockCacheSize should be set since compression/encryption are enabled")
	}
	return nil
}

// Open returns a new DB object.
func Open(opt Options) (*DB, error) {
	if err := checkAndSetOptions(&opt); err != nil {
		return nil, err
	}
	var dirLockGuard, valueDirLockGuard *directoryLockGuard

	// Create directories and acquire lock on it only if badger is not running in InMemory mode.
	// We don't have any directories/files in InMemory mode so we don't need to acquire
	// any locks on them.
	if !opt.InMemory {
		if err := createDirs(opt); err != nil {
			return nil, err
		}
		var err error
		if !opt.BypassLockGuard {
			dirLockGuard, err = acquireDirectoryLock(opt.Dir, lockFile, opt.ReadOnly)
			if err != nil {
				return nil, err
			}
			defer func() {
				if dirLockGuard != nil {
					_ = dirLockGuard.release()
				}
			}()
			absDir, err := filepath.Abs(opt.Dir)
			if err != nil {
				return nil, err
			}
			absValueDir, err := filepath.Abs(opt.ValueDir)
			if err != nil {
				return nil, err
			}
			if absValueDir != absDir {
				valueDirLockGuard, err = acquireDirectoryLock(opt.ValueDir, lockFile, opt.ReadOnly)
				if err != nil {
					return nil, err
				}
				defer func() {
					if valueDirLockGuard != nil {
						_ = valueDirLockGuard.release()
					}
				}()
			}
		}
	}

	manifestFile, manifest, err := openOrCreateManifestFile(opt)
	if err != nil {
		return nil, err
	}
	defer func() {
		if manifestFile != nil {
			_ = manifestFile.close()
		}
	}()

	db := &DB{
		imm:           make([]*memTable, 0, opt.NumMemtables),
		flushChan:     make(chan flushTask, opt.NumMemtables),
		writeCh:       make(chan *request, kvWriteChCapacity),
		opt:           opt,
		manifest:      manifestFile,
		dirLockGuard:  dirLockGuard,
		valueDirGuard: valueDirLockGuard,
		orc:           newOracle(opt),
		pub:           newPublisher(),
		allocPool:     z.NewAllocatorPool(8),
	}
	// Cleanup all the goroutines started by badger in case of an error.
	defer func() {
		if err != nil {
			opt.Errorf("Received err: %v. Cleaning up...", err)
			db.cleanup()
			db = nil
		}
	}()

	if opt.BlockCacheSize > 0 {
		numInCache := opt.BlockCacheSize / int64(opt.BlockSize)
		if numInCache == 0 {
			// Make the value of this variable at least one since the cache requires
			// the number of counters to be greater than zero.
			numInCache = 1
		}

		config := ristretto.Config{
			NumCounters: numInCache * 8,
			MaxCost:     opt.BlockCacheSize,
			BufferItems: 64,
			Metrics:     true,
			OnExit:      table.BlockEvictHandler,
		}
		db.blockCache, err = ristretto.NewCache(&config)
		if err != nil {
			return nil, y.Wrap(err, "failed to create data cache")
		}
	}

	if opt.IndexCacheSize > 0 {
		// Index size is around 5% of the table size.
		indexSz := int64(float64(opt.MemTableSize) * 0.05)
		numInCache := opt.IndexCacheSize / indexSz
		if numInCache == 0 {
			// Make the value of this variable at least one since the cache requires
			// the number of counters to be greater than zero.
			numInCache = 1
		}

		config := ristretto.Config{
			NumCounters: numInCache * 8,
			MaxCost:     opt.IndexCacheSize,
			BufferItems: 64,
			Metrics:     true,
		}
		db.indexCache, err = ristretto.NewCache(&config)
		if err != nil {
			return nil, y.Wrap(err, "failed to create bf cache")
		}
	}

	db.closers.cacheHealth = z.NewCloser(1)
	go db.monitorCache(db.closers.cacheHealth)

	if db.opt.InMemory {
		db.opt.SyncWrites = false
		// If badger is running in memory mode, push everything into the LSM Tree.
		db.opt.ValueThreshold = math.MaxInt32
	}
	krOpt := KeyRegistryOptions{
		ReadOnly:                      opt.ReadOnly,
		Dir:                           opt.Dir,
		EncryptionKey:                 opt.EncryptionKey,
		EncryptionKeyRotationDuration: opt.EncryptionKeyRotationDuration,
		InMemory:                      opt.InMemory,
	}

	if db.registry, err = OpenKeyRegistry(krOpt); err != nil {
		return db, err
	}
	db.calculateSize()
	db.closers.updateSize = z.NewCloser(1)
	go db.updateSize(db.closers.updateSize)

	if err := db.openMemTables(db.opt); err != nil {
		return nil, y.Wrapf(err, "while opening memtables")
	}

	if !db.opt.ReadOnly {
		if db.mt, err = db.newMemTable(); err != nil {
			return nil, y.Wrapf(err, "cannot create memtable")
		}
	}

	// newLevelsController potentially loads files in directory.
	if db.lc, err = newLevelsController(db, &manifest); err != nil {
		return db, err
	}

	// Initialize vlog struct.
	db.vlog.init(db)

	if !opt.ReadOnly {
		db.closers.compactors = z.NewCloser(1)
		db.lc.startCompact(db.closers.compactors)

		db.closers.memtable = z.NewCloser(1)
		go func() {
			_ = db.flushMemtable(db.closers.memtable) // Need levels controller to be up.
		}()
		// Flush them to disk asap.
		for _, mt := range db.imm {
			db.flushChan <- flushTask{mt: mt}
		}
	}
	// We do increment nextTxnTs below. So, no need to do it here.
	db.orc.nextTxnTs = db.MaxVersion()
	db.opt.Infof("Set nextTxnTs to %d", db.orc.nextTxnTs)

	if err = db.vlog.open(db); err != nil {
		return db, y.Wrapf(err, "During db.vlog.open")
	}

	// Let's advance nextTxnTs to one more than whatever we observed via
	// replaying the logs.
	db.orc.txnMark.Done(db.orc.nextTxnTs)
	// In normal mode, we must update readMark so older versions of keys can be removed during
	// compaction when run in offline mode via the flatten tool.
	db.orc.readMark.Done(db.orc.nextTxnTs)
	db.orc.incrementNextTs()

	db.closers.writes = z.NewCloser(1)
	go db.doWrites(db.closers.writes)

	if !db.opt.InMemory {
		db.closers.valueGC = z.NewCloser(1)
		go db.vlog.waitOnGC(db.closers.valueGC)
	}

	db.closers.pub = z.NewCloser(1)
	go db.pub.listenForUpdates(db.closers.pub)

	valueDirLockGuard = nil
	dirLockGuard = nil
	manifestFile = nil
	return db, nil
}

func (db *DB) MaxVersion() uint64 {
	var maxVersion uint64
	update := func(a uint64) {
		if a > maxVersion {
			maxVersion = a
		}
	}
	db.Lock()
	// In read only mode, we do not create new mem table.
	if !db.opt.ReadOnly {
		update(db.mt.maxVersion)
	}
	for _, mt := range db.imm {
		update(mt.maxVersion)
	}
	db.Unlock()
	for _, ti := range db.Tables() {
		update(ti.MaxVersion)
	}
	return maxVersion
}

func (db *DB) monitorCache(c *z.Closer) {
	defer c.Done()
	count := 0
	analyze := func(name string, metrics *ristretto.Metrics) {
		// If the mean life expectancy is less than 10 seconds, the cache
		// might be too small.
		le := metrics.LifeExpectancySeconds()
		if le == nil {
			return
		}
		lifeTooShort := le.Count > 0 && float64(le.Sum)/float64(le.Count) < 10
		hitRatioTooLow := metrics.Ratio() > 0 && metrics.Ratio() < 0.4
		if lifeTooShort && hitRatioTooLow {
			db.opt.Warningf("%s might be too small. Metrics: %s\n", name, metrics)
			db.opt.Warningf("Cache life expectancy (in seconds): %+v\n", le)

		} else if le.Count > 1000 && count%5 == 0 {
			db.opt.Infof("%s metrics: %s\n", name, metrics)
		}
	}

	ticker := time.NewTicker(1 * time.Minute)
	defer ticker.Stop()
	for {
		select {
		case <-c.HasBeenClosed():
			return
		case <-ticker.C:
		}

		analyze("Block cache", db.BlockCacheMetrics())
		analyze("Index cache", db.IndexCacheMetrics())
		count++
	}
}

// cleanup stops all the goroutines started by badger. This is used in open to
// cleanup goroutines in case of an error.
func (db *DB) cleanup() {
	db.stopMemoryFlush()
	db.stopCompactions()

	db.blockCache.Close()
	db.indexCache.Close()
	if db.closers.updateSize != nil {
		db.closers.updateSize.Signal()
	}
	if db.closers.valueGC != nil {
		db.closers.valueGC.Signal()
	}
	if db.closers.writes != nil {
		db.closers.writes.Signal()
	}
	if db.closers.pub != nil {
		db.closers.pub.Signal()
	}

	db.orc.Stop()

	// Do not use vlog.Close() here. vlog.Close truncates the files. We don't
	// want to truncate files unless the user has specified the truncate flag.
}

// BlockCacheMetrics returns the metrics for the underlying block cache.
func (db *DB) BlockCacheMetrics() *ristretto.Metrics {
	if db.blockCache != nil {
		return db.blockCache.Metrics
	}
	return nil
}

// IndexCacheMetrics returns the metrics for the underlying index cache.
func (db *DB) IndexCacheMetrics() *ristretto.Metrics {
	if db.indexCache != nil {
		return db.indexCache.Metrics
	}
	return nil
}

// Close closes a DB. It's crucial to call it to ensure all the pending updates make their way to
// disk. Calling DB.Close() multiple times would still only close the DB once.
func (db *DB) Close() error {
	var err error
	db.closeOnce.Do(func() {
		err = db.close()
	})
	return err
}

// IsClosed denotes if the badger DB is closed or not. A DB instance should not
// be used after closing it.
func (db *DB) IsClosed() bool {
	return atomic.LoadUint32(&db.isClosed) == 1
}

func (db *DB) close() (err error) {
	defer db.allocPool.Release()

	db.opt.Debugf("Closing database")
	db.opt.Infof("Lifetime L0 stalled for: %s\n", time.Duration(atomic.LoadInt64(&db.lc.l0stallsMs)))

	atomic.StoreInt32(&db.blockWrites, 1)

	if !db.opt.InMemory {
		// Stop value GC first.
		db.closers.valueGC.SignalAndWait()
	}

	// Stop writes next.
	db.closers.writes.SignalAndWait()

	// Don't accept any more write.
	close(db.writeCh)

	db.closers.pub.SignalAndWait()
	db.closers.cacheHealth.Signal()

	// Now close the value log.
	if vlogErr := db.vlog.Close(); vlogErr != nil {
		err = y.Wrap(vlogErr, "DB.Close")
	}

	// Make sure that block writer is done pushing stuff into memtable!
	// Otherwise, you will have a race condition: we are trying to flush memtables
	// and remove them completely, while the block / memtable writer is still
	// trying to push stuff into the memtable. This will also resolve the value
	// offset problem: as we push into memtable, we update value offsets there.
	if db.mt != nil {
		if db.mt.sl.Empty() {
			// Remove the memtable if empty.
			db.mt.DecrRef()
		} else {
			db.opt.Debugf("Flushing memtable")
			for {
				pushedFlushTask := func() bool {
					db.Lock()
					defer db.Unlock()
					y.AssertTrue(db.mt != nil)
					select {
					case db.flushChan <- flushTask{mt: db.mt}:
						db.imm = append(db.imm, db.mt) // Flusher will attempt to remove this from s.imm.
						db.mt = nil                    // Will segfault if we try writing!
						db.opt.Debugf("pushed to flush chan\n")
						return true
					default:
						// If we fail to push, we need to unlock and wait for a short while.
						// The flushing operation needs to update s.imm. Otherwise, we have a
						// deadlock.
						// TODO: Think about how to do this more cleanly, maybe without any locks.
					}
					return false
				}()
				if pushedFlushTask {
					break
				}
				time.Sleep(10 * time.Millisecond)
			}
		}
	}
	db.stopMemoryFlush()
	db.stopCompactions()

	// Force Compact L0
	// We don't need to care about cstatus since no parallel compaction is running.
	if db.opt.CompactL0OnClose {
		err := db.lc.doCompact(173, compactionPriority{level: 0, score: 1.73})
		switch err {
		case errFillTables:
			// This error only means that there might be enough tables to do a compaction. So, we
			// should not report it to the end user to avoid confusing them.
		case nil:
			db.opt.Debugf("Force compaction on level 0 done")
		default:
			db.opt.Warningf("While forcing compaction on level 0: %v", err)
		}
	}

	db.opt.Infof(db.LevelsToString())
	if lcErr := db.lc.close(); err == nil {
		err = y.Wrap(lcErr, "DB.Close")
	}
	db.opt.Debugf("Waiting for closer")
	db.closers.updateSize.SignalAndWait()
	db.orc.Stop()
	db.blockCache.Close()
	db.indexCache.Close()

	atomic.StoreUint32(&db.isClosed, 1)

	if db.opt.InMemory {
		return
	}

	if db.dirLockGuard != nil {
		if guardErr := db.dirLockGuard.release(); err == nil {
			err = y.Wrap(guardErr, "DB.Close")
		}
	}
	if db.valueDirGuard != nil {
		if guardErr := db.valueDirGuard.release(); err == nil {
			err = y.Wrap(guardErr, "DB.Close")
		}
	}
	if manifestErr := db.manifest.close(); err == nil {
		err = y.Wrap(manifestErr, "DB.Close")
	}
	if registryErr := db.registry.Close(); err == nil {
		err = y.Wrap(registryErr, "DB.Close")
	}

	// Fsync directories to ensure that lock file, and any other removed files whose directory
	// we haven't specifically fsynced, are guaranteed to have their directory entry removal
	// persisted to disk.
	if syncErr := db.syncDir(db.opt.Dir); err == nil {
		err = y.Wrap(syncErr, "DB.Close")
	}
	if syncErr := db.syncDir(db.opt.ValueDir); err == nil {
		err = y.Wrap(syncErr, "DB.Close")
	}

	return err
}

// VerifyChecksum verifies checksum for all tables on all levels.
// This method can be used to verify checksum, if opt.ChecksumVerificationMode is NoVerification.
func (db *DB) VerifyChecksum() error {
	return db.lc.verifyChecksum()
}

const (
	lockFile = "LOCK"
)

// Sync syncs database content to disk. This function provides
// more control to user to sync data whenever required.
func (db *DB) Sync() error {
	return db.vlog.sync()
}

// getMemtables returns the current memtables and get references.
func (db *DB) getMemTables() ([]*memTable, func()) {
	db.RLock()
	defer db.RUnlock()

	var tables []*memTable

	// Mutable memtable does not exist in read-only mode.
	if !db.opt.ReadOnly {
		// Get mutable memtable.
		tables = append(tables, db.mt)
		db.mt.IncrRef()
	}

	// Get immutable memtables.
	last := len(db.imm) - 1
	for i := range db.imm {
		tables = append(tables, db.imm[last-i])
		db.imm[last-i].IncrRef()
	}
	return tables, func() {
		for _, tbl := range tables {
			tbl.DecrRef()
		}
	}
}

// get returns the value in memtable or disk for given key.
// Note that value will include meta byte.
//
// IMPORTANT: We should never write an entry with an older timestamp for the same key, We need to
// maintain this invariant to search for the latest value of a key, or else we need to search in all
// tables and find the max version among them.  To maintain this invariant, we also need to ensure
// that all versions of a key are always present in the same table from level 1, because compaction
// can push any table down.
//
// Update(23/09/2020) - We have dropped the move key implementation. Earlier we
// were inserting move keys to fix the invalid value pointers but we no longer
// do that. For every get("fooX") call where X is the version, we will search
// for "fooX" in all the levels of the LSM tree. This is expensive but it
// removes the overhead of handling move keys completely.
func (db *DB) get(key []byte) (y.ValueStruct, error) {
	if db.IsClosed() {
		return y.ValueStruct{}, ErrDBClosed
	}
	tables, decr := db.getMemTables() // Lock should be released.
	defer decr()

	var maxVs y.ValueStruct
	version := y.ParseTs(key)

	y.NumGets.Add(1)
	for i := 0; i < len(tables); i++ {
		vs := tables[i].sl.Get(key)
		y.NumMemtableGets.Add(1)
		if vs.Meta == 0 && vs.Value == nil {
			continue
		}
		// Found the required version of the key, return immediately.
		if vs.Version == version {
			return vs, nil
		}
		if maxVs.Version < vs.Version {
			maxVs = vs
		}
	}
	return db.lc.get(key, maxVs, 0)
}

var requestPool = sync.Pool{
	New: func() interface{} {
		return new(request)
	},
}

func (opt Options) skipVlog(e *Entry) bool {
	return len(e.Value) < opt.ValueThreshold
}

func (db *DB) writeToLSM(b *request) error {
	// We should check the length of b.Prts and b.Entries only when badger is not
	// running in InMemory mode. In InMemory mode, we don't write anything to the
	// value log and that's why the length of b.Ptrs will always be zero.
	if !db.opt.InMemory && len(b.Ptrs) != len(b.Entries) {
		return errors.Errorf("Ptrs and Entries don't match: %+v", b)
	}

	for i, entry := range b.Entries {
		var err error
		if db.opt.skipVlog(entry) {
			// Will include deletion / tombstone case.
			err = db.mt.Put(entry.Key,
				y.ValueStruct{
					Value: entry.Value,
					// Ensure value pointer flag is removed. Otherwise, the value will fail
					// to be retrieved during iterator prefetch. `bitValuePointer` is only
					// known to be set in write to LSM when the entry is loaded from a backup
					// with lower ValueThreshold and its value was stored in the value log.
					Meta:      entry.meta &^ bitValuePointer,
					UserMeta:  entry.UserMeta,
					ExpiresAt: entry.ExpiresAt,
				})
		} else {
			// Write pointer to Memtable.
			err = db.mt.Put(entry.Key,
				y.ValueStruct{
					Value:     b.Ptrs[i].Encode(),
					Meta:      entry.meta | bitValuePointer,
					UserMeta:  entry.UserMeta,
					ExpiresAt: entry.ExpiresAt,
				})
		}
		if err != nil {
			return y.Wrapf(err, "while writing to memTable")
		}
	}
	if db.opt.SyncWrites {
		return db.mt.SyncWAL()
	}
	return nil
}

// writeRequests is called serially by only one goroutine.
func (db *DB) writeRequests(reqs []*request) error {
	if len(reqs) == 0 {
		return nil
	}

	done := func(err error) {
		for _, r := range reqs {
			r.Err = err
			r.Wg.Done()
		}
	}
	db.opt.Debugf("writeRequests called. Writing to value log")
	err := db.vlog.write(reqs)
	if err != nil {
		done(err)
		return err
	}

	db.opt.Debugf("Sending updates to subscribers")
	db.pub.sendUpdates(reqs)
	db.opt.Debugf("Writing to memtable")
	var count int
	for _, b := range reqs {
		if len(b.Entries) == 0 {
			continue
		}
		count += len(b.Entries)
		var i uint64
		for err = db.ensureRoomForWrite(); err == errNoRoom; err = db.ensureRoomForWrite() {
			i++
			if i%100 == 0 {
				db.opt.Debugf("Making room for writes")
			}
			// We need to poll a bit because both hasRoomForWrite and the flusher need access to s.imm.
			// When flushChan is full and you are blocked there, and the flusher is trying to update s.imm,
			// you will get a deadlock.
			time.Sleep(10 * time.Millisecond)
		}
		if err != nil {
			done(err)
			return y.Wrap(err, "writeRequests")
		}
		if err := db.writeToLSM(b); err != nil {
			done(err)
			return y.Wrap(err, "writeRequests")
		}
	}
	done(nil)
	db.opt.Debugf("%d entries written", count)
	return nil
}

func (db *DB) sendToWriteCh(entries []*Entry) (*request, error) {
	if atomic.LoadInt32(&db.blockWrites) == 1 {
		return nil, ErrBlockedWrites
	}
	var count, size int64
	for _, e := range entries {
		size += int64(e.estimateSize(db.opt.ValueThreshold))
		count++
	}
	if count >= db.opt.maxBatchCount || size >= db.opt.maxBatchSize {
		return nil, ErrTxnTooBig
	}

	// We can only service one request because we need each txn to be stored in a contigous section.
	// Txns should not interleave among other txns or rewrites.
	req := requestPool.Get().(*request)
	req.reset()
	req.Entries = entries
	req.Wg.Add(1)
	req.IncrRef()     // for db write
	db.writeCh <- req // Handled in doWrites.
	y.NumPuts.Add(int64(len(entries)))

	return req, nil
}

func (db *DB) doWrites(lc *z.Closer) {
	defer lc.Done()
	pendingCh := make(chan struct{}, 1)

	writeRequests := func(reqs []*request) {
		if err := db.writeRequests(reqs); err != nil {
			db.opt.Errorf("writeRequests: %v", err)
		}
		<-pendingCh
	}

	// This variable tracks the number of pending writes.
	reqLen := new(expvar.Int)
	y.PendingWrites.Set(db.opt.Dir, reqLen)

	reqs := make([]*request, 0, 10)
	for {
		var r *request
		select {
		case r = <-db.writeCh:
		case <-lc.HasBeenClosed():
			goto closedCase
		}

		for {
			reqs = append(reqs, r)
			reqLen.Set(int64(len(reqs)))

			if len(reqs) >= 3*kvWriteChCapacity {
				pendingCh <- struct{}{} // blocking.
				goto writeCase
			}

			select {
			// Either push to pending, or continue to pick from writeCh.
			case r = <-db.writeCh:
			case pendingCh <- struct{}{}:
				goto writeCase
			case <-lc.HasBeenClosed():
				goto closedCase
			}
		}

	closedCase:
		// All the pending request are drained.
		// Don't close the writeCh, because it has be used in several places.
		for {
			select {
			case r = <-db.writeCh:
				reqs = append(reqs, r)
			default:
				pendingCh <- struct{}{} // Push to pending before doing a write.
				writeRequests(reqs)
				return
			}
		}

	writeCase:
		go writeRequests(reqs)
		reqs = make([]*request, 0, 10)
		reqLen.Set(0)
	}
}

// batchSet applies a list of badger.Entry. If a request level error occurs it
// will be returned.
//   Check(kv.BatchSet(entries))
func (db *DB) batchSet(entries []*Entry) error {
	req, err := db.sendToWriteCh(entries)
	if err != nil {
		return err
	}

	return req.Wait()
}

// batchSetAsync is the asynchronous version of batchSet. It accepts a callback
// function which is called when all the sets are complete. If a request level
// error occurs, it will be passed back via the callback.
//   err := kv.BatchSetAsync(entries, func(err error)) {
//      Check(err)
//   }
func (db *DB) batchSetAsync(entries []*Entry, f func(error)) error {
	req, err := db.sendToWriteCh(entries)
	if err != nil {
		return err
	}
	go func() {
		err := req.Wait()
		// Write is complete. Let's call the callback function now.
		f(err)
	}()
	return nil
}

var errNoRoom = errors.New("No room for write")

// ensureRoomForWrite is always called serially.
func (db *DB) ensureRoomForWrite() error {
	var err error
	db.Lock()
	defer db.Unlock()

	y.AssertTrue(db.mt != nil) // A nil mt indicates that DB is being closed.
	if !db.mt.isFull() {
		return nil
	}

	select {
	case db.flushChan <- flushTask{mt: db.mt}:
		db.opt.Debugf("Flushing memtable, mt.size=%d size of flushChan: %d\n",
			db.mt.sl.MemSize(), len(db.flushChan))
		// We manage to push this task. Let's modify imm.
		db.imm = append(db.imm, db.mt)
		db.mt, err = db.newMemTable()
		if err != nil {
			return y.Wrapf(err, "cannot create new mem table")
		}
		// New memtable is empty. We certainly have room.
		return nil
	default:
		// We need to do this to unlock and allow the flusher to modify imm.
		return errNoRoom
	}
}

func arenaSize(opt Options) int64 {
	return opt.MemTableSize + opt.maxBatchSize + opt.maxBatchCount*int64(skl.MaxNodeSize)
}

// buildL0Table builds a new table from the memtable.
func buildL0Table(ft flushTask, bopts table.Options) *table.Builder {
	iter := ft.mt.sl.NewIterator()
	defer iter.Close()
	b := table.NewTableBuilder(bopts)
<<<<<<< HEAD
	var (
		lastKey               []byte
		firstKeyHasDiscardSet bool
		vp                    valuePointer
	)
	count := 0
=======
>>>>>>> bcfae610
	for iter.SeekToFirst(); iter.Valid(); iter.Next() {
		if len(ft.dropPrefixes) > 0 && hasAnyPrefixes(iter.Key(), ft.dropPrefixes) {
			continue
		}
		vs := iter.Value()
		var vp valuePointer
		if vs.Meta&bitValuePointer > 0 {
			vp.Decode(vs.Value)
		}
		switch {
		case firstKeyHasDiscardSet && y.SameKey(lastKey, iter.Key()):
			count++
			b.AddStaleKey(iter.Key(), iter.Value(), vp.Len)
		case isDeletedOrExpired(vs.Meta, vs.ExpiresAt):
			b.AddStaleKey(iter.Key(), iter.Value(), vp.Len)
		default:
			b.Add(iter.Key(), iter.Value(), vp.Len)
			if !y.SameKey(lastKey, iter.Key()) {
				firstKeyHasDiscardSet = vs.Meta&bitDiscardEarlierVersions > 0
			}
		}
		lastKey = iter.Key()
	}
	return b
}

type flushTask struct {
	mt           *memTable
	dropPrefixes [][]byte
}

// handleFlushTask must be run serially.
func (db *DB) handleFlushTask(ft flushTask) error {
	// There can be a scenario, when empty memtable is flushed.
	if ft.mt.sl.Empty() {
		return nil
	}

	bopts := buildTableOptions(db)
	builder := buildL0Table(ft, bopts)
	defer builder.Close()

	// buildL0Table can return nil if the none of the items in the skiplist are
	// added to the builder. This can happen when drop prefix is set and all
	// the items are skipped.
	if builder.Empty() {
		builder.Finish()
		return nil
	}

	fileID := db.lc.reserveFileID()
	var tbl *table.Table
	var err error
	if db.opt.InMemory {
		data := builder.Finish()
		tbl, err = table.OpenInMemoryTable(data, fileID, &bopts)
	} else {
		tbl, err = table.CreateTable(table.NewFilename(fileID, db.opt.Dir), builder)
	}
	if err != nil {
		return y.Wrap(err, "error while creating table")
	}
	// We own a ref on tbl.
	err = db.lc.addLevel0Table(tbl) // This will incrRef
	_ = tbl.DecrRef()               // Releases our ref.
	return err
}

// flushMemtable must keep running until we send it an empty flushTask. If there
// are errors during handling the flush task, we'll retry indefinitely.
func (db *DB) flushMemtable(lc *z.Closer) error {
	defer lc.Done()

	for ft := range db.flushChan {
		if ft.mt == nil {
			// We close db.flushChan now, instead of sending a nil ft.mt.
			continue
		}
		for {
			err := db.handleFlushTask(ft)
			if err == nil {
				// Update s.imm. Need a lock.
				db.Lock()
				// This is a single-threaded operation. ft.mt corresponds to the head of
				// db.imm list. Once we flush it, we advance db.imm. The next ft.mt
				// which would arrive here would match db.imm[0], because we acquire a
				// lock over DB when pushing to flushChan.
				// TODO: This logic is dirty AF. Any change and this could easily break.
				y.AssertTrue(ft.mt == db.imm[0])
				db.imm = db.imm[1:]
				ft.mt.DecrRef() // Return memory.
				db.Unlock()

				break
			}
			// Encountered error. Retry indefinitely.
			db.opt.Errorf("Failure while flushing memtable to disk: %v. Retrying...\n", err)
			time.Sleep(time.Second)
		}
	}
	return nil
}

func exists(path string) (bool, error) {
	_, err := os.Stat(path)
	if err == nil {
		return true, nil
	}
	if os.IsNotExist(err) {
		return false, nil
	}
	return true, err
}

// This function does a filewalk, calculates the size of vlog and sst files and stores it in
// y.LSMSize and y.VlogSize.
func (db *DB) calculateSize() {
	if db.opt.InMemory {
		return
	}
	newInt := func(val int64) *expvar.Int {
		v := new(expvar.Int)
		v.Add(val)
		return v
	}

	totalSize := func(dir string) (int64, int64) {
		var lsmSize, vlogSize int64
		err := filepath.Walk(dir, func(path string, info os.FileInfo, err error) error {
			if err != nil {
				return err
			}
			ext := filepath.Ext(path)
			switch ext {
			case ".sst":
				lsmSize += info.Size()
			case ".vlog":
				vlogSize += info.Size()
			}
			return nil
		})
		if err != nil {
			db.opt.Debugf("Got error while calculating total size of directory: %s", dir)
		}
		return lsmSize, vlogSize
	}

	lsmSize, vlogSize := totalSize(db.opt.Dir)
	y.LSMSize.Set(db.opt.Dir, newInt(lsmSize))
	// If valueDir is different from dir, we'd have to do another walk.
	if db.opt.ValueDir != db.opt.Dir {
		_, vlogSize = totalSize(db.opt.ValueDir)
	}
	y.VlogSize.Set(db.opt.ValueDir, newInt(vlogSize))
}

func (db *DB) updateSize(lc *z.Closer) {
	defer lc.Done()
	if db.opt.InMemory {
		return
	}

	metricsTicker := time.NewTicker(time.Minute)
	defer metricsTicker.Stop()

	for {
		select {
		case <-metricsTicker.C:
			db.calculateSize()
		case <-lc.HasBeenClosed():
			return
		}
	}
}

// RunValueLogGC triggers a value log garbage collection.
//
// It picks value log files to perform GC based on statistics that are collected
// during compactions.  If no such statistics are available, then log files are
// picked in random order. The process stops as soon as the first log file is
// encountered which does not result in garbage collection.
//
// When a log file is picked, it is first sampled. If the sample shows that we
// can discard at least discardRatio space of that file, it would be rewritten.
//
// If a call to RunValueLogGC results in no rewrites, then an ErrNoRewrite is
// thrown indicating that the call resulted in no file rewrites.
//
// We recommend setting discardRatio to 0.5, thus indicating that a file be
// rewritten if half the space can be discarded.  This results in a lifetime
// value log write amplification of 2 (1 from original write + 0.5 rewrite +
// 0.25 + 0.125 + ... = 2). Setting it to higher value would result in fewer
// space reclaims, while setting it to a lower value would result in more space
// reclaims at the cost of increased activity on the LSM tree. discardRatio
// must be in the range (0.0, 1.0), both endpoints excluded, otherwise an
// ErrInvalidRequest is returned.
//
// Only one GC is allowed at a time. If another value log GC is running, or DB
// has been closed, this would return an ErrRejected.
//
// Note: Every time GC is run, it would produce a spike of activity on the LSM
// tree.
func (db *DB) RunValueLogGC(discardRatio float64) error {
	if db.opt.InMemory {
		return ErrGCInMemoryMode
	}
	if discardRatio >= 1.0 || discardRatio <= 0.0 {
		return ErrInvalidRequest
	}

	// Pick a log file and run GC
	return db.vlog.runGC(discardRatio)
}

// Size returns the size of lsm and value log files in bytes. It can be used to decide how often to
// call RunValueLogGC.
func (db *DB) Size() (lsm, vlog int64) {
	if y.LSMSize.Get(db.opt.Dir) == nil {
		lsm, vlog = 0, 0
		return
	}
	lsm = y.LSMSize.Get(db.opt.Dir).(*expvar.Int).Value()
	vlog = y.VlogSize.Get(db.opt.ValueDir).(*expvar.Int).Value()
	return
}

// Sequence represents a Badger sequence.
type Sequence struct {
	sync.Mutex
	db        *DB
	key       []byte
	next      uint64
	leased    uint64
	bandwidth uint64
}

// Next would return the next integer in the sequence, updating the lease by running a transaction
// if needed.
func (seq *Sequence) Next() (uint64, error) {
	seq.Lock()
	defer seq.Unlock()
	if seq.next >= seq.leased {
		if err := seq.updateLease(); err != nil {
			return 0, err
		}
	}
	val := seq.next
	seq.next++
	return val, nil
}

// Release the leased sequence to avoid wasted integers. This should be done right
// before closing the associated DB. However it is valid to use the sequence after
// it was released, causing a new lease with full bandwidth.
func (seq *Sequence) Release() error {
	seq.Lock()
	defer seq.Unlock()
	err := seq.db.Update(func(txn *Txn) error {
		item, err := txn.Get(seq.key)
		if err != nil {
			return err
		}

		var num uint64
		if err := item.Value(func(v []byte) error {
			num = binary.BigEndian.Uint64(v)
			return nil
		}); err != nil {
			return err
		}

		if num == seq.leased {
			var buf [8]byte
			binary.BigEndian.PutUint64(buf[:], seq.next)
			return txn.SetEntry(NewEntry(seq.key, buf[:]))
		}

		return nil
	})
	if err != nil {
		return err
	}
	seq.leased = seq.next
	return nil
}

func (seq *Sequence) updateLease() error {
	return seq.db.Update(func(txn *Txn) error {
		item, err := txn.Get(seq.key)
		switch {
		case err == ErrKeyNotFound:
			seq.next = 0
		case err != nil:
			return err
		default:
			var num uint64
			if err := item.Value(func(v []byte) error {
				num = binary.BigEndian.Uint64(v)
				return nil
			}); err != nil {
				return err
			}
			seq.next = num
		}

		lease := seq.next + seq.bandwidth
		var buf [8]byte
		binary.BigEndian.PutUint64(buf[:], lease)
		if err = txn.SetEntry(NewEntry(seq.key, buf[:])); err != nil {
			return err
		}
		seq.leased = lease
		return nil
	})
}

// GetSequence would initiate a new sequence object, generating it from the stored lease, if
// available, in the database. Sequence can be used to get a list of monotonically increasing
// integers. Multiple sequences can be created by providing different keys. Bandwidth sets the
// size of the lease, determining how many Next() requests can be served from memory.
//
// GetSequence is not supported on ManagedDB. Calling this would result in a panic.
func (db *DB) GetSequence(key []byte, bandwidth uint64) (*Sequence, error) {
	if db.opt.managedTxns {
		panic("Cannot use GetSequence with managedDB=true.")
	}

	switch {
	case len(key) == 0:
		return nil, ErrEmptyKey
	case bandwidth == 0:
		return nil, ErrZeroBandwidth
	}
	seq := &Sequence{
		db:        db,
		key:       key,
		next:      0,
		leased:    0,
		bandwidth: bandwidth,
	}
	err := seq.updateLease()
	return seq, err
}

// Tables gets the TableInfo objects from the level controller. If withKeysCount
// is true, TableInfo objects also contain counts of keys for the tables.
func (db *DB) Tables() []TableInfo {
	return db.lc.getTableInfo()
}

// Levels gets the LevelInfo.
func (db *DB) Levels() []LevelInfo {
	return db.lc.getLevelInfo()
}

// KeySplits can be used to get rough key ranges to divide up iteration over
// the DB.
func (db *DB) KeySplits(prefix []byte) []string {
	var splits []string
	tables := db.Tables()

	// We just want table ranges here and not keys count.
	for _, ti := range tables {
		// We don't use ti.Left, because that has a tendency to store !badger
		// keys.
		if bytes.HasPrefix(ti.Right, prefix) {
			splits = append(splits, string(ti.Right))
		}
	}

	// If the number of splits is low, look at the offsets inside the
	// tables to generate more splits.
	if len(splits) < 32 {
		numTables := len(tables)
		if numTables == 0 {
			numTables = 1
		}
		numPerTable := 32 / numTables
		if numPerTable == 0 {
			numPerTable = 1
		}
		splits = db.lc.keySplits(numPerTable, prefix)
	}

	// If the number of splits is still < 32, then look at the memtables.
	if len(splits) < 32 {
		maxPerSplit := 10000
		mtSplits := func(mt *memTable) {
			if mt == nil {
				return
			}
			count := 0
			iter := mt.sl.NewIterator()
			for iter.SeekToFirst(); iter.Valid(); iter.Next() {
				if count%maxPerSplit == 0 {
					// Add a split every maxPerSplit keys.
					if bytes.HasPrefix(iter.Key(), prefix) {
						splits = append(splits, string(iter.Key()))
					}
				}
				count += 1
			}
			_ = iter.Close()
		}

		db.Lock()
		defer db.Unlock()
		var memTables []*memTable
		memTables = append(memTables, db.imm...)
		for _, mt := range memTables {
			mtSplits(mt)
		}
		mtSplits(db.mt)
	}

	sort.Strings(splits)

	// Limit the maximum number of splits returned by this function. We check against
	// maxNumberSplits * 2 so that the jump variable has a value of at least two.
	// Otherwise, the entire list would be returned without any reduction in size.
	if len(splits) > maxNumSplits*2 {
		newSplits := make([]string, 0)
		jump := len(splits) / maxNumSplits
		if jump < 2 {
			jump = 2
		}

		for i := 0; i < len(splits); i += jump {
			if i >= len(splits) {
				i = len(splits) - 1
			}
			newSplits = append(newSplits, splits[i])
		}

		splits = newSplits
	}

	return splits
}

// MaxBatchCount returns max possible entries in batch
func (db *DB) MaxBatchCount() int64 {
	return db.opt.maxBatchCount
}

// MaxBatchSize returns max possible batch size
func (db *DB) MaxBatchSize() int64 {
	return db.opt.maxBatchSize
}

func (db *DB) stopMemoryFlush() {
	// Stop memtable flushes.
	if db.closers.memtable != nil {
		close(db.flushChan)
		db.closers.memtable.SignalAndWait()
	}
}

func (db *DB) stopCompactions() {
	// Stop compactions.
	if db.closers.compactors != nil {
		db.closers.compactors.SignalAndWait()
	}
}

func (db *DB) startCompactions() {
	// Resume compactions.
	if db.closers.compactors != nil {
		db.closers.compactors = z.NewCloser(1)
		db.lc.startCompact(db.closers.compactors)
	}
}

func (db *DB) startMemoryFlush() {
	// Start memory fluhser.
	if db.closers.memtable != nil {
		db.flushChan = make(chan flushTask, db.opt.NumMemtables)
		db.closers.memtable = z.NewCloser(1)
		go func() {
			_ = db.flushMemtable(db.closers.memtable)
		}()
	}
}

// Flatten can be used to force compactions on the LSM tree so all the tables fall on the same
// level. This ensures that all the versions of keys are colocated and not split across multiple
// levels, which is necessary after a restore from backup. During Flatten, live compactions are
// stopped. Ideally, no writes are going on during Flatten. Otherwise, it would create competition
// between flattening the tree and new tables being created at level zero.
func (db *DB) Flatten(workers int) error {

	db.stopCompactions()
	defer db.startCompactions()

	compactAway := func(cp compactionPriority) error {
		db.opt.Infof("Attempting to compact with %+v\n", cp)
		errCh := make(chan error, 1)
		for i := 0; i < workers; i++ {
			go func() {
				errCh <- db.lc.doCompact(175, cp)
			}()
		}
		var success int
		var rerr error
		for i := 0; i < workers; i++ {
			err := <-errCh
			if err != nil {
				rerr = err
				db.opt.Warningf("While running doCompact with %+v. Error: %v\n", cp, err)
			} else {
				success++
			}
		}
		if success == 0 {
			return rerr
		}
		// We could do at least one successful compaction. So, we'll consider this a success.
		db.opt.Infof("%d compactor(s) succeeded. One or more tables from level %d compacted.\n",
			success, cp.level)
		return nil
	}

	hbytes := func(sz int64) string {
		return humanize.Bytes(uint64(sz))
	}

	t := db.lc.levelTargets()
	for {
		db.opt.Infof("\n")
		var levels []int
		for i, l := range db.lc.levels {
			sz := l.getTotalSize()
			db.opt.Infof("Level: %d. %8s Size. %8s Max.\n",
				i, hbytes(l.getTotalSize()), hbytes(t.targetSz[i]))
			if sz > 0 {
				levels = append(levels, i)
			}
		}
		if len(levels) <= 1 {
			prios := db.lc.pickCompactLevels()
			if len(prios) == 0 || prios[0].score <= 1.0 {
				db.opt.Infof("All tables consolidated into one level. Flattening done.\n")
				return nil
			}
			if err := compactAway(prios[0]); err != nil {
				return err
			}
			continue
		}
		// Create an artificial compaction priority, to ensure that we compact the level.
		cp := compactionPriority{level: levels[0], score: 1.71}
		if err := compactAway(cp); err != nil {
			return err
		}
	}
}

func (db *DB) blockWrite() error {
	// Stop accepting new writes.
	if !atomic.CompareAndSwapInt32(&db.blockWrites, 0, 1) {
		return ErrBlockedWrites
	}

	// Make all pending writes finish. The following will also close writeCh.
	db.closers.writes.SignalAndWait()
	db.opt.Infof("Writes flushed. Stopping compactions now...")
	return nil
}

func (db *DB) unblockWrite() {
	db.closers.writes = z.NewCloser(1)
	go db.doWrites(db.closers.writes)

	// Resume writes.
	atomic.StoreInt32(&db.blockWrites, 0)
}

func (db *DB) prepareToDrop() (func(), error) {
	if db.opt.ReadOnly {
		panic("Attempting to drop data in read-only mode.")
	}
	// In order prepare for drop, we need to block the incoming writes and
	// write it to db. Then, flush all the pending flushtask. So that, we
	// don't miss any entries.
	if err := db.blockWrite(); err != nil {
		return nil, err
	}
	reqs := make([]*request, 0, 10)
	for {
		select {
		case r := <-db.writeCh:
			reqs = append(reqs, r)
		default:
			if err := db.writeRequests(reqs); err != nil {
				db.opt.Errorf("writeRequests: %v", err)
			}
			db.stopMemoryFlush()
			return func() {
				db.opt.Infof("Resuming writes")
				db.startMemoryFlush()
				db.unblockWrite()
			}, nil
		}
	}
}

// DropAll would drop all the data stored in Badger. It does this in the following way.
// - Stop accepting new writes.
// - Pause memtable flushes and compactions.
// - Pick all tables from all levels, create a changeset to delete all these
// tables and apply it to manifest.
// - Pick all log files from value log, and delete all of them. Restart value log files from zero.
// - Resume memtable flushes and compactions.
//
// NOTE: DropAll is resilient to concurrent writes, but not to reads. It is up to the user to not do
// any reads while DropAll is going on, otherwise they may result in panics. Ideally, both reads and
// writes are paused before running DropAll, and resumed after it is finished.
func (db *DB) DropAll() error {
	f, err := db.dropAll()
	if f != nil {
		f()
	}
	return err
}

func (db *DB) dropAll() (func(), error) {
	db.opt.Infof("DropAll called. Blocking writes...")
	f, err := db.prepareToDrop()
	if err != nil {
		return f, err
	}
	// prepareToDrop will stop all the incomming write and flushes any pending flush tasks.
	// Before we drop, we'll stop the compaction because anyways all the datas are going to
	// be deleted.
	db.stopCompactions()
	resume := func() {
		db.startCompactions()
		f()
	}
	// Block all foreign interactions with memory tables.
	db.Lock()
	defer db.Unlock()

	// Remove inmemory tables. Calling DecrRef for safety. Not sure if they're absolutely needed.
	db.mt.DecrRef()
	for _, mt := range db.imm {
		mt.DecrRef()
	}
	db.imm = db.imm[:0]
	db.mt, err = db.newMemTable() // Set it up for future writes.
	if err != nil {
		return resume, y.Wrapf(err, "cannot open new memtable")
	}

	num, err := db.lc.dropTree()
	if err != nil {
		return resume, err
	}
	db.opt.Infof("Deleted %d SSTables. Now deleting value logs...\n", num)

	num, err = db.vlog.dropAll()
	if err != nil {
		return resume, err
	}
	db.lc.nextFileID = 1
	db.opt.Infof("Deleted %d value log files. DropAll done.\n", num)
	db.blockCache.Clear()
	db.indexCache.Clear()

	return resume, nil
}

// DropPrefix would drop all the keys with the provided prefix. It does this in the following way:
// - Stop accepting new writes.
// - Stop memtable flushes before acquiring lock. Because we're acquring lock here
//   and memtable flush stalls for lock, which leads to deadlock
// - Flush out all memtables, skipping over keys with the given prefix, Kp.
// - Write out the value log header to memtables when flushing, so we don't accidentally bring Kp
//   back after a restart.
// - Stop compaction.
// - Compact L0->L1, skipping over Kp.
// - Compact rest of the levels, Li->Li, picking tables which have Kp.
// - Resume memtable flushes, compactions and writes.
func (db *DB) DropPrefix(prefixes ...[]byte) error {
	if len(prefixes) == 0 {
		return nil
	}
	db.opt.Infof("DropPrefix called for %s", prefixes)
	f, err := db.prepareToDrop()
	if err != nil {
		return err
	}
	defer f()
	// Block all foreign interactions with memory tables.
	db.Lock()
	defer db.Unlock()

	db.imm = append(db.imm, db.mt)
	for _, memtable := range db.imm {
		if memtable.sl.Empty() {
			memtable.DecrRef()
			continue
		}
		task := flushTask{
			mt: memtable,
			// Ensure that the head of value log gets persisted to disk.
			dropPrefixes: prefixes,
		}
		db.opt.Debugf("Flushing memtable")
		if err := db.handleFlushTask(task); err != nil {
			db.opt.Errorf("While trying to flush memtable: %v", err)
			return err
		}
		memtable.DecrRef()
	}
	db.stopCompactions()
	defer db.startCompactions()
	db.imm = db.imm[:0]
	db.mt, err = db.newMemTable()
	if err != nil {
		return y.Wrapf(err, "cannot create new mem table")
	}

	// Drop prefixes from the levels.
	if err := db.lc.dropPrefixes(prefixes); err != nil {
		return err
	}
	db.opt.Infof("DropPrefix done")
	return nil
}

// KVList contains a list of key-value pairs.
type KVList = pb.KVList

// Subscribe can be used to watch key changes for the given key prefixes.
// At least one prefix should be passed, or an error will be returned.
// You can use an empty prefix to monitor all changes to the DB.
// This function blocks until the given context is done or an error occurs.
// The given function will be called with a new KVList containing the modified keys and the
// corresponding values.
func (db *DB) Subscribe(ctx context.Context, cb func(kv *KVList) error, prefixes ...[]byte) error {
	if cb == nil {
		return ErrNilCallback
	}

	c := z.NewCloser(1)
	recvCh, id := db.pub.newSubscriber(c, prefixes...)
	slurp := func(batch *pb.KVList) error {
		for {
			select {
			case kvs := <-recvCh:
				batch.Kv = append(batch.Kv, kvs.Kv...)
			default:
				if len(batch.GetKv()) > 0 {
					return cb(batch)
				}
				return nil
			}
		}
	}
	for {
		select {
		case <-c.HasBeenClosed():
			// No need to delete here. Closer will be called only while
			// closing DB. Subscriber will be deleted by cleanSubscribers.
			err := slurp(new(pb.KVList))
			// Drain if any pending updates.
			c.Done()
			return err
		case <-ctx.Done():
			c.Done()
			db.pub.deleteSubscriber(id)
			// Delete the subscriber to avoid further updates.
			return ctx.Err()
		case batch := <-recvCh:
			err := slurp(batch)
			if err != nil {
				c.Done()
				// Delete the subscriber if there is an error by the callback.
				db.pub.deleteSubscriber(id)
				return err
			}
		}
	}
}

// shouldEncrypt returns bool, which tells whether to encrypt or not.
func (db *DB) shouldEncrypt() bool {
	return len(db.opt.EncryptionKey) > 0
}

func (db *DB) syncDir(dir string) error {
	if db.opt.InMemory {
		return nil
	}
	return syncDir(dir)
}

func createDirs(opt Options) error {
	for _, path := range []string{opt.Dir, opt.ValueDir} {
		dirExists, err := exists(path)
		if err != nil {
			return y.Wrapf(err, "Invalid Dir: %q", path)
		}
		if !dirExists {
			if opt.ReadOnly {
				return errors.Errorf("Cannot find directory %q for read-only open", path)
			}
			// Try to create the directory
			err = os.MkdirAll(path, 0700)
			if err != nil {
				return y.Wrapf(err, "Error Creating Dir: %q", path)
			}
		}
	}
	return nil
}

// Stream the contents of this DB to a new DB with options outOptions that will be
// created in outDir.
func (db *DB) StreamDB(outOptions Options) error {
	outDir := outOptions.Dir

	// Open output DB.
	outDB, err := OpenManaged(outOptions)
	if err != nil {
		return y.Wrapf(err, "cannot open out DB at %s", outDir)
	}
	defer outDB.Close()
	writer := outDB.NewStreamWriter()
	if err := writer.Prepare(); err != nil {
		y.Wrapf(err, "cannot create stream writer in out DB at %s", outDir)
	}

	// Stream contents of DB to the output DB.
	stream := db.NewStreamAt(math.MaxUint64)
	stream.LogPrefix = fmt.Sprintf("Streaming DB to new DB at %s", outDir)

	stream.Send = func(buf *z.Buffer) error {
		return writer.Write(buf)
	}
	if err := stream.Orchestrate(context.Background()); err != nil {
		return y.Wrapf(err, "cannot stream DB to out DB at %s", outDir)
	}
	if err := writer.Flush(); err != nil {
		return y.Wrapf(err, "cannot flush writer")
	}
	return nil
}

// Opts returns a copy of the DB options.
func (db *DB) Opts() Options {
	return db.opt
}

type CacheType int

const (
	BlockCache CacheType = iota
	IndexCache
)

// CacheMaxCost updates the max cost of the given cache (either block or index cache).
// The call will have an effect only if the DB was created with the cache. Otherwise it is
// a no-op. If you pass a negative value, the function will return the current value
// without updating it.
func (db *DB) CacheMaxCost(cache CacheType, maxCost int64) (int64, error) {
	if db == nil {
		return 0, nil
	}

	if maxCost < 0 {
		switch cache {
		case BlockCache:
			return db.blockCache.MaxCost(), nil
		case IndexCache:
			return db.indexCache.MaxCost(), nil
		default:
			return 0, errors.Errorf("invalid cache type")
		}
	}

	switch cache {
	case BlockCache:
		db.blockCache.UpdateMaxCost(maxCost)
		return maxCost, nil
	case IndexCache:
		db.indexCache.UpdateMaxCost(maxCost)
		return maxCost, nil
	default:
		return 0, errors.Errorf("invalid cache type")
	}
}

func (db *DB) LevelsToString() string {
	levels := db.Levels()
	h := func(sz int64) string {
		return humanize.IBytes(uint64(sz))
	}
	base := func(b bool) string {
		if b {
			return "B"
		}
		return " "
	}

	var b strings.Builder
	b.WriteRune('\n')
	for _, li := range levels {
		b.WriteString(fmt.Sprintf(
			"Level %d [%s]: NumTables: %02d. Size: %s of %s. Score: %.2f->%.2f"+
				" StaleData: %s Target FileSize: %s\n",
			li.Level, base(li.IsBaseLevel), li.NumTables,
			h(li.Size), h(li.TargetSize), li.Score, li.Adjusted, h(li.StaleDatSize),
			h(li.TargetFileSize)))
	}
	b.WriteString("Level Done\n")
	return b.String()
}<|MERGE_RESOLUTION|>--- conflicted
+++ resolved
@@ -957,15 +957,11 @@
 	iter := ft.mt.sl.NewIterator()
 	defer iter.Close()
 	b := table.NewTableBuilder(bopts)
-<<<<<<< HEAD
 	var (
 		lastKey               []byte
 		firstKeyHasDiscardSet bool
-		vp                    valuePointer
 	)
 	count := 0
-=======
->>>>>>> bcfae610
 	for iter.SeekToFirst(); iter.Valid(); iter.Next() {
 		if len(ft.dropPrefixes) > 0 && hasAnyPrefixes(iter.Key(), ft.dropPrefixes) {
 			continue
