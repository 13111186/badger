--- conflicted
+++ resolved
@@ -208,28 +208,19 @@
 }
 
 func (sw *StreamWriter) newWriter(streamId uint32) *sortedWriter {
-<<<<<<< HEAD
 	dk, err := sw.db.registry.latestDataKey()
 	y.Check(err)
-=======
 	bopts := table.Options{
 		BlockSize:         sw.db.opt.BlockSize,
 		BloomFalsePostive: sw.db.opt.BloomFalsePositive,
-	}
->>>>>>> e627d49f
+		DataKey:           dk,
+	}
 	w := &sortedWriter{
 		db:       sw.db,
 		streamId: streamId,
 		throttle: sw.throttle,
-<<<<<<< HEAD
-		builder: table.NewTableBuilder(&table.BuilderOptions{
-			DataKey: dk,
-		}),
-		reqCh: make(chan *request, 3),
-=======
 		builder:  table.NewTableBuilder(bopts),
 		reqCh:    make(chan *request, 3),
->>>>>>> e627d49f
 	}
 	sw.closer.AddRunning(1)
 	go w.handleRequests(sw.closer)
@@ -314,22 +305,16 @@
 		err := w.createTable(builder)
 		w.throttle.Done(err)
 	}(w.builder)
-<<<<<<< HEAD
 	dk, err := w.db.registry.latestDataKey()
 	if err != nil {
 		return err
 	}
-	w.builder = table.NewTableBuilder(&table.BuilderOptions{
-		DataKey: dk,
-	})
-=======
-
 	bopts := table.Options{
 		BlockSize:         w.db.opt.BlockSize,
 		BloomFalsePostive: w.db.opt.BloomFalsePositive,
+		DataKey:           dk,
 	}
 	w.builder = table.NewTableBuilder(bopts)
->>>>>>> e627d49f
 	return nil
 }
 
@@ -355,16 +340,12 @@
 	if _, err := fd.Write(data); err != nil {
 		return err
 	}
-<<<<<<< HEAD
-	tbl, err := table.OpenTable(fd, w.db.opt.TableLoadingMode, w.db.opt.ChecksumVerificationMode,
-		builder.DataKey())
-=======
 	opts := table.Options{
 		LoadingMode: w.db.opt.TableLoadingMode,
 		ChkMode:     w.db.opt.ChecksumVerificationMode,
+		DataKey:     builder.DataKey(),
 	}
 	tbl, err := table.OpenTable(fd, opts)
->>>>>>> e627d49f
 	if err != nil {
 		return err
 	}
