/*
 * Copyright 2017 Dgraph Labs, Inc. and Contributors
 *
 * Licensed under the Apache License, Version 2.0 (the "License");
 * you may not use this file except in compliance with the License.
 * You may obtain a copy of the License at
 *
 *     http://www.apache.org/licenses/LICENSE-2.0
 *
 * Unless required by applicable law or agreed to in writing, software
 * distributed under the License is distributed on an "AS IS" BASIS,
 * WITHOUT WARRANTIES OR CONDITIONS OF ANY KIND, either express or implied.
 * See the License for the specific language governing permissions and
 * limitations under the License.
 */

package badger

import (
	"math"

	"github.com/pkg/errors"
)

const (
	// ValueThresholdLimit is the maximum permissible value of opt.ValueThreshold.
	ValueThresholdLimit = math.MaxUint16 - 16 + 1
)

var (
	// ErrValueLogSize is returned when opt.ValueLogFileSize option is not within the valid
	// range.
	ErrValueLogSize = errors.New("Invalid ValueLogFileSize, must be between 1MB and 2GB")

<<<<<<< HEAD
=======
	// ErrValueThreshold is returned when ValueThreshold is set to a value close to or greater than
	// uint16.
	ErrValueThreshold = errors.Errorf(
		"Invalid ValueThreshold, must be less than %d", ValueThresholdLimit)

>>>>>>> db16a22e
	// ErrKeyNotFound is returned when key isn't found on a txn.Get.
	ErrKeyNotFound = errors.New("Key not found")

	// ErrTxnTooBig is returned if too many writes are fit into a single transaction.
	ErrTxnTooBig = errors.New("Txn is too big to fit into one request")

	// ErrConflict is returned when a transaction conflicts with another transaction. This can
	// happen if the read rows had been updated concurrently by another transaction.
	ErrConflict = errors.New("Transaction Conflict. Please retry")

	// ErrReadOnlyTxn is returned if an update function is called on a read-only transaction.
	ErrReadOnlyTxn = errors.New("No sets or deletes are allowed in a read-only transaction")

	// ErrDiscardedTxn is returned if a previously discarded transaction is re-used.
	ErrDiscardedTxn = errors.New("This transaction has been discarded. Create a new one")

	// ErrEmptyKey is returned if an empty key is passed on an update function.
	ErrEmptyKey = errors.New("Key cannot be empty")

	// ErrInvalidKey is returned if the key has a special !badger! prefix,
	// reserved for internal usage.
	ErrInvalidKey = errors.New("Key is using a reserved !badger! prefix")

	// ErrRetry is returned when a log file containing the value is not found.
	// This usually indicates that it may have been garbage collected, and the
	// operation needs to be retried.
	ErrRetry = errors.New("Unable to find log file. Please retry")

	// ErrThresholdZero is returned if threshold is set to zero, and value log GC is called.
	// In such a case, GC can't be run.
	ErrThresholdZero = errors.New(
		"Value log GC can't run because threshold is set to zero")

	// ErrNoRewrite is returned if a call for value log GC doesn't result in a log file rewrite.
	ErrNoRewrite = errors.New(
		"Value log GC attempt didn't result in any cleanup")

	// ErrRejected is returned if a value log GC is called either while another GC is running, or
	// after DB::Close has been called.
	ErrRejected = errors.New("Value log GC request rejected")

	// ErrInvalidRequest is returned if the user request is invalid.
	ErrInvalidRequest = errors.New("Invalid request")

	// ErrManagedTxn is returned if the user tries to use an API which isn't
	// allowed due to external management of transactions, when using ManagedDB.
	ErrManagedTxn = errors.New(
		"Invalid API request. Not allowed to perform this action using ManagedDB")

	// ErrInvalidDump if a data dump made previously cannot be loaded into the database.
	ErrInvalidDump = errors.New("Data dump cannot be read")

	// ErrZeroBandwidth is returned if the user passes in zero bandwidth for sequence.
	ErrZeroBandwidth = errors.New("Bandwidth must be greater than zero")

	// ErrInvalidLoadingMode is returned when opt.ValueLogLoadingMode option is not
	// within the valid range
	ErrInvalidLoadingMode = errors.New("Invalid ValueLogLoadingMode, must be FileIO or MemoryMap")

	// ErrReplayNeeded is returned when opt.ReadOnly is set but the
	// database requires a value log replay.
	ErrReplayNeeded = errors.New("Database was not properly closed, cannot open read-only")

	// ErrWindowsNotSupported is returned when opt.ReadOnly is used on Windows
	ErrWindowsNotSupported = errors.New("Read-only mode is not supported on Windows")

	// ErrTruncateNeeded is returned when the value log gets corrupt, and requires truncation of
	// corrupt data to allow Badger to run properly.
	ErrTruncateNeeded = errors.New(
		"Value log truncate required to run DB. This might result in data loss")

	// ErrBlockedWrites is returned if the user called DropAll. During the process of dropping all
	// data from Badger, we stop accepting new writes, by returning this error.
	ErrBlockedWrites = errors.New("Writes are blocked, possibly due to DropAll or Close")

	// ErrNilCallback is returned when subscriber's callback is nil.
	ErrNilCallback = errors.New("Callback cannot be nil")
)<|MERGE_RESOLUTION|>--- conflicted
+++ resolved
@@ -32,14 +32,6 @@
 	// range.
 	ErrValueLogSize = errors.New("Invalid ValueLogFileSize, must be between 1MB and 2GB")
 
-<<<<<<< HEAD
-=======
-	// ErrValueThreshold is returned when ValueThreshold is set to a value close to or greater than
-	// uint16.
-	ErrValueThreshold = errors.Errorf(
-		"Invalid ValueThreshold, must be less than %d", ValueThresholdLimit)
-
->>>>>>> db16a22e
 	// ErrKeyNotFound is returned when key isn't found on a txn.Get.
 	ErrKeyNotFound = errors.New("Key not found")
 
