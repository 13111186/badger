/*
 * Copyright 2017 Dgraph Labs, Inc. and Contributors
 *
 * Licensed under the Apache License, Version 2.0 (the "License");
 * you may not use this file except in compliance with the License.
 * You may obtain a copy of the License at
 *
 *     http://www.apache.org/licenses/LICENSE-2.0
 *
 * Unless required by applicable law or agreed to in writing, software
 * distributed under the License is distributed on an "AS IS" BASIS,
 * WITHOUT WARRANTIES OR CONDITIONS OF ANY KIND, either express or implied.
 * See the License for the specific language governing permissions and
 * limitations under the License.
 */

package table

import (
<<<<<<< HEAD
	"crypto/sha256"
=======
	"bytes"
>>>>>>> 6a824d01
	"fmt"
	"hash/crc32"
	"math/rand"
	"os"
	"sort"
	"testing"
	"time"

	"github.com/cespare/xxhash"
	"github.com/dgraph-io/badger/options"
	"github.com/dgraph-io/badger/y"
	"github.com/stretchr/testify/require"
)

const (
	KB = 1024
	MB = KB * 1024
)

func key(prefix string, i int) string {
	return prefix + fmt.Sprintf("%04d", i)
}

func buildTestTable(t *testing.T, prefix string, n int) *os.File {
	y.AssertTrue(n <= 10000)
	keyValues := make([][]string, n)
	for i := 0; i < n; i++ {
		k := key(prefix, i)
		v := fmt.Sprintf("%d", i)
		keyValues[i] = []string{k, v}
	}
	return buildTable(t, keyValues)
}

// keyValues is n by 2 where n is number of pairs.
func buildTable(t *testing.T, keyValues [][]string) *os.File {
	b := NewTableBuilder()
	defer b.Close()
	rand.Seed(time.Now().UnixNano())
	// TODO: Add test for file garbage collection here. No files should be left after the tests here.

	filename := fmt.Sprintf("%s%s%d.sst", os.TempDir(), string(os.PathSeparator), rand.Int63())
	f, err := y.OpenSyncedFile(filename, true)
	if t != nil {
		require.NoError(t, err)
	} else {
		y.Check(err)
	}

	sort.Slice(keyValues, func(i, j int) bool {
		return keyValues[i][0] < keyValues[j][0]
	})
	for _, kv := range keyValues {
		y.AssertTrue(len(kv) == 2)
		err := b.Add(y.KeyWithTs([]byte(kv[0]), 0), y.ValueStruct{Value: []byte(kv[1]), Meta: 'A', UserMeta: 0})
		if t != nil {
			require.NoError(t, err)
		} else {
			y.Check(err)
		}
	}
	f.Write(b.Finish())
	f.Close()
	f, _ = y.OpenSyncedFile(filename, true)
	return f
}

func TestTableIterator(t *testing.T) {
	for _, n := range []int{99, 100, 101} {
		t.Run(fmt.Sprintf("n=%d", n), func(t *testing.T) {
			f := buildTestTable(t, "key", n)
			table, err := OpenTable(f, options.MemoryMap, nil)
			require.NoError(t, err)
			defer table.DecrRef()
			it := table.NewIterator(false)
			defer it.Close()
			count := 0
			for it.Rewind(); it.Valid(); it.Next() {
				v := it.Value()
				k := y.KeyWithTs([]byte(key("key", count)), 0)
				require.EqualValues(t, k, it.Key())
				require.EqualValues(t, fmt.Sprintf("%d", count), string(v.Value))
				count++
			}
			require.Equal(t, count, n)
		})
	}
}

func TestSeekToFirst(t *testing.T) {
	for _, n := range []int{99, 100, 101, 199, 200, 250, 9999, 10000} {
		t.Run(fmt.Sprintf("n=%d", n), func(t *testing.T) {
			f := buildTestTable(t, "key", n)
			table, err := OpenTable(f, options.MemoryMap, nil)
			require.NoError(t, err)
			defer table.DecrRef()
			it := table.NewIterator(false)
			defer it.Close()
			it.seekToFirst()
			require.True(t, it.Valid())
			v := it.Value()
			require.EqualValues(t, "0", string(v.Value))
			require.EqualValues(t, 'A', v.Meta)
		})
	}
}

func TestSeekToLast(t *testing.T) {
	for _, n := range []int{99, 100, 101, 199, 200, 250, 9999, 10000} {
		t.Run(fmt.Sprintf("n=%d", n), func(t *testing.T) {
			f := buildTestTable(t, "key", n)
			table, err := OpenTable(f, options.MemoryMap, nil)
			require.NoError(t, err)
			defer table.DecrRef()
			it := table.NewIterator(false)
			defer it.Close()
			it.seekToLast()
			require.True(t, it.Valid())
			v := it.Value()
			require.EqualValues(t, fmt.Sprintf("%d", n-1), string(v.Value))
			require.EqualValues(t, 'A', v.Meta)
			it.prev()
			require.True(t, it.Valid())
			v = it.Value()
			require.EqualValues(t, fmt.Sprintf("%d", n-2), string(v.Value))
			require.EqualValues(t, 'A', v.Meta)
		})
	}
}

func TestSeek(t *testing.T) {
	f := buildTestTable(t, "k", 10000)
	table, err := OpenTable(f, options.MemoryMap, nil)
	require.NoError(t, err)
	defer table.DecrRef()

	it := table.NewIterator(false)
	defer it.Close()

	var data = []struct {
		in    string
		valid bool
		out   string
	}{
		{"abc", true, "k0000"},
		{"k0100", true, "k0100"},
		{"k0100b", true, "k0101"}, // Test case where we jump to next block.
		{"k1234", true, "k1234"},
		{"k1234b", true, "k1235"},
		{"k9999", true, "k9999"},
		{"z", false, ""},
	}

	for _, tt := range data {
		it.seek(y.KeyWithTs([]byte(tt.in), 0))
		if !tt.valid {
			require.False(t, it.Valid())
			continue
		}
		require.True(t, it.Valid())
		k := it.Key()
		require.EqualValues(t, tt.out, string(y.ParseKey(k)))
	}
}

func TestSeekForPrev(t *testing.T) {
	f := buildTestTable(t, "k", 10000)
	table, err := OpenTable(f, options.MemoryMap, nil)
	require.NoError(t, err)
	defer table.DecrRef()

	it := table.NewIterator(false)
	defer it.Close()

	var data = []struct {
		in    string
		valid bool
		out   string
	}{
		{"abc", false, ""},
		{"k0100", true, "k0100"},
		{"k0100b", true, "k0100"}, // Test case where we jump to next block.
		{"k1234", true, "k1234"},
		{"k1234b", true, "k1234"},
		{"k9999", true, "k9999"},
		{"z", true, "k9999"},
	}

	for _, tt := range data {
		it.seekForPrev(y.KeyWithTs([]byte(tt.in), 0))
		if !tt.valid {
			require.False(t, it.Valid())
			continue
		}
		require.True(t, it.Valid())
		k := it.Key()
		require.EqualValues(t, tt.out, string(y.ParseKey(k)))
	}
}

func TestIterateFromStart(t *testing.T) {
	// Vary the number of elements added.
	for _, n := range []int{99, 100, 101, 199, 200, 250, 9999, 10000} {
		t.Run(fmt.Sprintf("n=%d", n), func(t *testing.T) {
			f := buildTestTable(t, "key", n)
			table, err := OpenTable(f, options.MemoryMap, nil)
			require.NoError(t, err)
			defer table.DecrRef()
			ti := table.NewIterator(false)
			defer ti.Close()
			ti.reset()
			ti.seekToFirst()
			require.True(t, ti.Valid())
			// No need to do a Next.
			// ti.Seek brings us to the first key >= "". Essentially a SeekToFirst.
			var count int
			for ; ti.Valid(); ti.next() {
				v := ti.Value()
				require.EqualValues(t, fmt.Sprintf("%d", count), string(v.Value))
				require.EqualValues(t, 'A', v.Meta)
				count++
			}
			require.EqualValues(t, n, count)
		})
	}
}

func TestIterateFromEnd(t *testing.T) {
	// Vary the number of elements added.
	for _, n := range []int{99, 100, 101, 199, 200, 250, 9999, 10000} {
		t.Run(fmt.Sprintf("n=%d", n), func(t *testing.T) {
			f := buildTestTable(t, "key", n)
			table, err := OpenTable(f, options.FileIO, nil)
			require.NoError(t, err)
			defer table.DecrRef()
			ti := table.NewIterator(false)
			defer ti.Close()
			ti.reset()
			ti.seek(y.KeyWithTs([]byte("zzzzzz"), 0)) // Seek to end, an invalid element.
			require.False(t, ti.Valid())
			for i := n - 1; i >= 0; i-- {
				ti.prev()
				require.True(t, ti.Valid())
				v := ti.Value()
				require.EqualValues(t, fmt.Sprintf("%d", i), string(v.Value))
				require.EqualValues(t, 'A', v.Meta)
			}
			ti.prev()
			require.False(t, ti.Valid())
		})
	}
}

func TestTable(t *testing.T) {
	f := buildTestTable(t, "key", 10000)
	table, err := OpenTable(f, options.FileIO, nil)
	require.NoError(t, err)
	defer table.DecrRef()
	ti := table.NewIterator(false)
	defer ti.Close()
	kid := 1010
	seek := y.KeyWithTs([]byte(key("key", kid)), 0)
	for ti.seek(seek); ti.Valid(); ti.next() {
		k := ti.Key()
		require.EqualValues(t, string(y.ParseKey(k)), key("key", kid))
		kid++
	}
	if kid != 10000 {
		t.Errorf("Expected kid: 10000. Got: %v", kid)
	}

	ti.seek(y.KeyWithTs([]byte(key("key", 99999)), 0))
	require.False(t, ti.Valid())

	ti.seek(y.KeyWithTs([]byte(key("key", -1)), 0))
	require.True(t, ti.Valid())
	k := ti.Key()
	require.EqualValues(t, string(y.ParseKey(k)), key("key", 0))
}

func TestIterateBackAndForth(t *testing.T) {
	f := buildTestTable(t, "key", 10000)
	table, err := OpenTable(f, options.MemoryMap, nil)
	require.NoError(t, err)
	defer table.DecrRef()

	seek := y.KeyWithTs([]byte(key("key", 1010)), 0)
	it := table.NewIterator(false)
	defer it.Close()
	it.seek(seek)
	require.True(t, it.Valid())
	k := it.Key()
	require.EqualValues(t, seek, k)

	it.prev()
	it.prev()
	require.True(t, it.Valid())
	k = it.Key()
	require.EqualValues(t, key("key", 1008), string(y.ParseKey(k)))

	it.next()
	it.next()
	require.True(t, it.Valid())
	k = it.Key()
	require.EqualValues(t, key("key", 1010), y.ParseKey(k))

	it.seek(y.KeyWithTs([]byte(key("key", 2000)), 0))
	require.True(t, it.Valid())
	k = it.Key()
	require.EqualValues(t, key("key", 2000), y.ParseKey(k))

	it.prev()
	require.True(t, it.Valid())
	k = it.Key()
	require.EqualValues(t, key("key", 1999), y.ParseKey(k))

	it.seekToFirst()
	k = it.Key()
	require.EqualValues(t, key("key", 0), y.ParseKey(k))
}

func TestUniIterator(t *testing.T) {
	f := buildTestTable(t, "key", 10000)
	table, err := OpenTable(f, options.MemoryMap, nil)
	require.NoError(t, err)
	defer table.DecrRef()
	{
		it := table.NewIterator(false)
		defer it.Close()
		var count int
		for it.Rewind(); it.Valid(); it.Next() {
			v := it.Value()
			require.EqualValues(t, fmt.Sprintf("%d", count), string(v.Value))
			require.EqualValues(t, 'A', v.Meta)
			count++
		}
		require.EqualValues(t, 10000, count)
	}
	{
		it := table.NewIterator(true)
		defer it.Close()
		var count int
		for it.Rewind(); it.Valid(); it.Next() {
			v := it.Value()
			require.EqualValues(t, fmt.Sprintf("%d", 10000-1-count), string(v.Value))
			require.EqualValues(t, 'A', v.Meta)
			count++
		}
		require.EqualValues(t, 10000, count)
	}
}

// Try having only one table.
func TestConcatIteratorOneTable(t *testing.T) {
	f := buildTable(t, [][]string{
		{"k1", "a1"},
		{"k2", "a2"},
	})

	tbl, err := OpenTable(f, options.MemoryMap, nil)
	require.NoError(t, err)
	defer tbl.DecrRef()

	it := NewConcatIterator([]*Table{tbl}, false)
	defer it.Close()

	it.Rewind()
	require.True(t, it.Valid())
	k := it.Key()
	require.EqualValues(t, "k1", string(y.ParseKey(k)))
	vs := it.Value()
	require.EqualValues(t, "a1", string(vs.Value))
	require.EqualValues(t, 'A', vs.Meta)
}

func TestConcatIterator(t *testing.T) {
	f := buildTestTable(t, "keya", 10000)
	f2 := buildTestTable(t, "keyb", 10000)
	f3 := buildTestTable(t, "keyc", 10000)
	tbl, err := OpenTable(f, options.MemoryMap, nil)
	require.NoError(t, err)
	defer tbl.DecrRef()
	tbl2, err := OpenTable(f2, options.LoadToRAM, nil)
	require.NoError(t, err)
	defer tbl2.DecrRef()
	tbl3, err := OpenTable(f3, options.LoadToRAM, nil)
	require.NoError(t, err)
	defer tbl3.DecrRef()

	{
		it := NewConcatIterator([]*Table{tbl, tbl2, tbl3}, false)
		defer it.Close()
		it.Rewind()
		require.True(t, it.Valid())
		var count int
		for ; it.Valid(); it.Next() {
			vs := it.Value()
			require.EqualValues(t, fmt.Sprintf("%d", count%10000), string(vs.Value))
			require.EqualValues(t, 'A', vs.Meta)
			count++
		}
		require.EqualValues(t, 30000, count)

		it.Seek(y.KeyWithTs([]byte("a"), 0))
		require.EqualValues(t, "keya0000", string(y.ParseKey(it.Key())))
		vs := it.Value()
		require.EqualValues(t, "0", string(vs.Value))

		it.Seek(y.KeyWithTs([]byte("keyb"), 0))
		require.EqualValues(t, "keyb0000", string(y.ParseKey(it.Key())))
		vs = it.Value()
		require.EqualValues(t, "0", string(vs.Value))

		it.Seek(y.KeyWithTs([]byte("keyb9999b"), 0))
		require.EqualValues(t, "keyc0000", string(y.ParseKey(it.Key())))
		vs = it.Value()
		require.EqualValues(t, "0", string(vs.Value))

		it.Seek(y.KeyWithTs([]byte("keyd"), 0))
		require.False(t, it.Valid())
	}
	{
		it := NewConcatIterator([]*Table{tbl, tbl2, tbl3}, true)
		defer it.Close()
		it.Rewind()
		require.True(t, it.Valid())
		var count int
		for ; it.Valid(); it.Next() {
			vs := it.Value()
			require.EqualValues(t, fmt.Sprintf("%d", 10000-(count%10000)-1), string(vs.Value))
			require.EqualValues(t, 'A', vs.Meta)
			count++
		}
		require.EqualValues(t, 30000, count)

		it.Seek(y.KeyWithTs([]byte("a"), 0))
		require.False(t, it.Valid())

		it.Seek(y.KeyWithTs([]byte("keyb"), 0))
		require.EqualValues(t, "keya9999", string(y.ParseKey(it.Key())))
		vs := it.Value()
		require.EqualValues(t, "9999", string(vs.Value))

		it.Seek(y.KeyWithTs([]byte("keyb9999b"), 0))
		require.EqualValues(t, "keyb9999", string(y.ParseKey(it.Key())))
		vs = it.Value()
		require.EqualValues(t, "9999", string(vs.Value))

		it.Seek(y.KeyWithTs([]byte("keyd"), 0))
		require.EqualValues(t, "keyc9999", string(y.ParseKey(it.Key())))
		vs = it.Value()
		require.EqualValues(t, "9999", string(vs.Value))
	}
}

func TestMergingIterator(t *testing.T) {
	f1 := buildTable(t, [][]string{
		{"k1", "a1"},
		{"k2", "a2"},
	})
	f2 := buildTable(t, [][]string{
		{"k1", "b1"},
		{"k2", "b2"},
	})
	tbl1, err := OpenTable(f1, options.LoadToRAM, nil)
	require.NoError(t, err)
	defer tbl1.DecrRef()
	tbl2, err := OpenTable(f2, options.LoadToRAM, nil)
	require.NoError(t, err)
	defer tbl2.DecrRef()
	it1 := tbl1.NewIterator(false)
	it2 := NewConcatIterator([]*Table{tbl2}, false)
	it := y.NewMergeIterator([]y.Iterator{it1, it2}, false)
	defer it.Close()

	it.Rewind()
	require.True(t, it.Valid())
	k := it.Key()
	require.EqualValues(t, "k1", string(y.ParseKey(k)))
	vs := it.Value()
	require.EqualValues(t, "a1", string(vs.Value))
	require.EqualValues(t, 'A', vs.Meta)
	it.Next()

	require.True(t, it.Valid())
	k = it.Key()
	require.EqualValues(t, "k2", string(y.ParseKey(k)))
	vs = it.Value()
	require.EqualValues(t, "a2", string(vs.Value))
	require.EqualValues(t, 'A', vs.Meta)
	it.Next()

	require.False(t, it.Valid())
}

func TestMergingIteratorReversed(t *testing.T) {
	f1 := buildTable(t, [][]string{
		{"k1", "a1"},
		{"k2", "a2"},
	})
	f2 := buildTable(t, [][]string{
		{"k1", "b1"},
		{"k2", "b2"},
	})
	tbl1, err := OpenTable(f1, options.LoadToRAM, nil)
	require.NoError(t, err)
	defer tbl1.DecrRef()
	tbl2, err := OpenTable(f2, options.LoadToRAM, nil)
	require.NoError(t, err)
	defer tbl2.DecrRef()
	it1 := tbl1.NewIterator(true)
	it2 := NewConcatIterator([]*Table{tbl2}, true)
	it := y.NewMergeIterator([]y.Iterator{it1, it2}, true)
	defer it.Close()

	it.Rewind()
	require.True(t, it.Valid())
	k := it.Key()
	require.EqualValues(t, "k2", string(y.ParseKey(k)))
	vs := it.Value()
	require.EqualValues(t, "a2", string(vs.Value))
	require.EqualValues(t, 'A', vs.Meta)
	it.Next()

	require.True(t, it.Valid())
	k = it.Key()
	require.EqualValues(t, "k1", string(y.ParseKey(k)))
	vs = it.Value()
	require.EqualValues(t, "a1", string(vs.Value))
	require.EqualValues(t, 'A', vs.Meta)
	it.Next()

	require.False(t, it.Valid())
}

// Take only the first iterator.
func TestMergingIteratorTakeOne(t *testing.T) {
	f1 := buildTable(t, [][]string{
		{"k1", "a1"},
		{"k2", "a2"},
	})
	f2 := buildTable(t, [][]string{})

	t1, err := OpenTable(f1, options.LoadToRAM, nil)
	require.NoError(t, err)
	defer t1.DecrRef()
	t2, err := OpenTable(f2, options.LoadToRAM, nil)
	require.NoError(t, err)
	defer t2.DecrRef()

	it1 := NewConcatIterator([]*Table{t1}, false)
	it2 := NewConcatIterator([]*Table{t2}, false)
	it := y.NewMergeIterator([]y.Iterator{it1, it2}, false)
	defer it.Close()

	it.Rewind()
	require.True(t, it.Valid())
	k := it.Key()
	require.EqualValues(t, "k1", string(y.ParseKey(k)))
	vs := it.Value()
	require.EqualValues(t, "a1", string(vs.Value))
	require.EqualValues(t, 'A', vs.Meta)
	it.Next()

	require.True(t, it.Valid())
	k = it.Key()
	require.EqualValues(t, "k2", string(y.ParseKey(k)))
	vs = it.Value()
	require.EqualValues(t, "a2", string(vs.Value))
	require.EqualValues(t, 'A', vs.Meta)
	it.Next()

	require.False(t, it.Valid())
}

// Take only the second iterator.
func TestMergingIteratorTakeTwo(t *testing.T) {
	f1 := buildTable(t, [][]string{})
	f2 := buildTable(t, [][]string{
		{"k1", "a1"},
		{"k2", "a2"},
	})

	t1, err := OpenTable(f1, options.LoadToRAM, nil)
	require.NoError(t, err)
	defer t1.DecrRef()
	t2, err := OpenTable(f2, options.LoadToRAM, nil)
	require.NoError(t, err)
	defer t2.DecrRef()

	it1 := NewConcatIterator([]*Table{t1}, false)
	it2 := NewConcatIterator([]*Table{t2}, false)
	it := y.NewMergeIterator([]y.Iterator{it1, it2}, false)
	defer it.Close()

	it.Rewind()
	require.True(t, it.Valid())
	k := it.Key()
	require.EqualValues(t, "k1", string(y.ParseKey(k)))
	vs := it.Value()
	require.EqualValues(t, "a1", string(vs.Value))
	require.EqualValues(t, 'A', vs.Meta)
	it.Next()

	require.True(t, it.Valid())
	k = it.Key()
	require.EqualValues(t, "k2", string(y.ParseKey(k)))
	vs = it.Value()
	require.EqualValues(t, "a2", string(vs.Value))
	require.EqualValues(t, 'A', vs.Meta)
	it.Next()
	require.False(t, it.Valid())
}

func BenchmarkRead(b *testing.B) {
<<<<<<< HEAD
	n := 5 << 20
	builder := NewTableBuilder()
	filename := fmt.Sprintf("%s%s%d.sst", os.TempDir(), string(os.PathSeparator), rand.Int63())
	f, err := y.OpenSyncedFile(filename, true)
	y.Check(err)
	for i := 0; i < n; i++ {
		k := fmt.Sprintf("%016x", i)
		v := fmt.Sprintf("%d", i)
		y.Check(builder.Add([]byte(k), y.ValueStruct{Value: []byte(v), Meta: 123, UserMeta: 0}))
	}
	f.Write(builder.Finish())
	tbl, err := OpenTable(f, options.MemoryMap, nil)
	y.Check(err)
	defer tbl.DecrRef()

	b.Logf("Size of table: %d\n", tbl.Size())
=======
	n := int(5 * 1e6)
	tbl := getTableForBenchmarks(b, n)
	defer tbl.DecrRef()

>>>>>>> 6a824d01
	b.ResetTimer()
	// Iterate b.N times over the entire table.
	for i := 0; i < b.N; i++ {
		func() {
			it := tbl.NewIterator(false)
			defer it.Close()
			for it.seekToFirst(); it.Valid(); it.next() {
			}
		}()
	}
}

func BenchmarkReadAndBuild(b *testing.B) {
<<<<<<< HEAD
	n := 5 << 20
	builder := NewTableBuilder()
	filename := fmt.Sprintf("%s%s%d.sst", os.TempDir(), string(os.PathSeparator), rand.Int63())
	f, err := y.OpenSyncedFile(filename, true)
	y.Check(err)
	for i := 0; i < n; i++ {
		k := fmt.Sprintf("%016x", i)
		v := fmt.Sprintf("%d", i)
		y.Check(builder.Add([]byte(k), y.ValueStruct{Value: []byte(v), Meta: 123, UserMeta: 0}))
	}
	f.Write(builder.Finish())
	tbl, err := OpenTable(f, options.MemoryMap, nil)
	y.Check(err)
=======
	n := int(5 * 1e6)
	tbl := getTableForBenchmarks(b, n)
>>>>>>> 6a824d01
	defer tbl.DecrRef()

	b.ResetTimer()
	// Iterate b.N times over the entire table.
	for i := 0; i < b.N; i++ {
		func() {
			newBuilder := NewTableBuilder()
			it := tbl.NewIterator(false)
			defer it.Close()
			for it.seekToFirst(); it.Valid(); it.next() {
				vs := it.Value()
				newBuilder.Add(it.Key(), vs)
			}
			newBuilder.Finish()
		}()
	}
}

func BenchmarkReadMerged(b *testing.B) {
	n := int(5 * 1e6)
	m := 5 // Number of tables.
	y.AssertTrue((n % m) == 0)
	tableSize := n / m
	var tables []*Table
	for i := 0; i < m; i++ {
		filename := fmt.Sprintf("%s%s%d.sst", os.TempDir(), string(os.PathSeparator), rand.Int63())
		builder := NewTableBuilder()
		f, err := y.OpenSyncedFile(filename, true)
		y.Check(err)
		for j := 0; j < tableSize; j++ {
			id := j*m + i // Arrays are interleaved.
			// id := i*tableSize+j (not interleaved)
			k := fmt.Sprintf("%016x", id)
			v := fmt.Sprintf("%d", id)
			y.Check(builder.Add([]byte(k), y.ValueStruct{Value: []byte(v), Meta: 123, UserMeta: 0}))
		}
		f.Write(builder.Finish())
		tbl, err := OpenTable(f, options.LoadToRAM, nil)
		y.Check(err)
		tables = append(tables, tbl)
		defer tbl.DecrRef()
	}

	b.ResetTimer()
	// Iterate b.N times over the entire table.
	for i := 0; i < b.N; i++ {
		func() {
			var iters []y.Iterator
			for _, tbl := range tables {
				iters = append(iters, tbl.NewIterator(false))
			}
			it := y.NewMergeIterator(iters, false)
			defer it.Close()
			for it.Rewind(); it.Valid(); it.Next() {
			}
		}()
	}
}

<<<<<<< HEAD
func BenchmarkChecksum(b *testing.B) {
	keySz := []int{KB, 2 * KB, 4 * KB, 8 * KB, 16 * KB, 32 * KB, 64 * KB, 128 * KB, 256 * KB, MB}
	for _, kz := range keySz {
		key := make([]byte, kz)
		b.Run(fmt.Sprintf("CRC %d", kz), func(b *testing.B) {
			for i := 0; i < b.N; i++ {
				crc32.ChecksumIEEE(key)
			}
		})
		b.Run(fmt.Sprintf("xxHash64 %d", kz), func(b *testing.B) {
			for i := 0; i < b.N; i++ {
				xxhash.Sum64(key)
			}
		})
		b.Run(fmt.Sprintf("SHA256 %d", kz), func(b *testing.B) {
			for i := 0; i < b.N; i++ {
				sha256.Sum256(key)
			}
		})
	}
=======
func BenchmarkRandomRead(b *testing.B) {
	n := int(5 * 1e6)
	tbl := getTableForBenchmarks(b, n)
	defer tbl.DecrRef()

	r := rand.New(rand.NewSource(time.Now().Unix()))

	b.ResetTimer()
	for i := 0; i < b.N; i++ {
		itr := tbl.NewIterator(false)
		no := r.Intn(n)
		k := []byte(fmt.Sprintf("%016x", no))
		v := []byte(fmt.Sprintf("%d", no))
		itr.Seek(k)
		if !itr.Valid() {
			b.Fatal("itr should be valid")
		}
		v1 := itr.Value().Value

		if !bytes.Equal(v, v1) {
			fmt.Println("value does not match")
			b.Fatal()
		}
		itr.Close()
	}
}

func getTableForBenchmarks(b *testing.B, count int) *Table {
	rand.Seed(time.Now().Unix())
	builder := NewTableBuilder()
	filename := fmt.Sprintf("%s%s%d.sst", os.TempDir(), string(os.PathSeparator), rand.Int63())
	f, err := y.OpenSyncedFile(filename, true)
	require.NoError(b, err)
	for i := 0; i < count; i++ {
		k := fmt.Sprintf("%016x", i)
		v := fmt.Sprintf("%d", i)
		y.Check(builder.Add([]byte(k), y.ValueStruct{Value: []byte(v)}))
	}

	f.Write(builder.Finish())
	tbl, err := OpenTable(f, options.LoadToRAM, nil)
	require.NoError(b, err, "unable to open table")
	return tbl
>>>>>>> 6a824d01
}<|MERGE_RESOLUTION|>--- conflicted
+++ resolved
@@ -17,11 +17,8 @@
 package table
 
 import (
-<<<<<<< HEAD
+	"bytes"
 	"crypto/sha256"
-=======
-	"bytes"
->>>>>>> 6a824d01
 	"fmt"
 	"hash/crc32"
 	"math/rand"
@@ -637,29 +634,10 @@
 }
 
 func BenchmarkRead(b *testing.B) {
-<<<<<<< HEAD
-	n := 5 << 20
-	builder := NewTableBuilder()
-	filename := fmt.Sprintf("%s%s%d.sst", os.TempDir(), string(os.PathSeparator), rand.Int63())
-	f, err := y.OpenSyncedFile(filename, true)
-	y.Check(err)
-	for i := 0; i < n; i++ {
-		k := fmt.Sprintf("%016x", i)
-		v := fmt.Sprintf("%d", i)
-		y.Check(builder.Add([]byte(k), y.ValueStruct{Value: []byte(v), Meta: 123, UserMeta: 0}))
-	}
-	f.Write(builder.Finish())
-	tbl, err := OpenTable(f, options.MemoryMap, nil)
-	y.Check(err)
-	defer tbl.DecrRef()
-
-	b.Logf("Size of table: %d\n", tbl.Size())
-=======
 	n := int(5 * 1e6)
 	tbl := getTableForBenchmarks(b, n)
 	defer tbl.DecrRef()
 
->>>>>>> 6a824d01
 	b.ResetTimer()
 	// Iterate b.N times over the entire table.
 	for i := 0; i < b.N; i++ {
@@ -673,24 +651,8 @@
 }
 
 func BenchmarkReadAndBuild(b *testing.B) {
-<<<<<<< HEAD
-	n := 5 << 20
-	builder := NewTableBuilder()
-	filename := fmt.Sprintf("%s%s%d.sst", os.TempDir(), string(os.PathSeparator), rand.Int63())
-	f, err := y.OpenSyncedFile(filename, true)
-	y.Check(err)
-	for i := 0; i < n; i++ {
-		k := fmt.Sprintf("%016x", i)
-		v := fmt.Sprintf("%d", i)
-		y.Check(builder.Add([]byte(k), y.ValueStruct{Value: []byte(v), Meta: 123, UserMeta: 0}))
-	}
-	f.Write(builder.Finish())
-	tbl, err := OpenTable(f, options.MemoryMap, nil)
-	y.Check(err)
-=======
 	n := int(5 * 1e6)
 	tbl := getTableForBenchmarks(b, n)
->>>>>>> 6a824d01
 	defer tbl.DecrRef()
 
 	b.ResetTimer()
@@ -750,7 +712,6 @@
 	}
 }
 
-<<<<<<< HEAD
 func BenchmarkChecksum(b *testing.B) {
 	keySz := []int{KB, 2 * KB, 4 * KB, 8 * KB, 16 * KB, 32 * KB, 64 * KB, 128 * KB, 256 * KB, MB}
 	for _, kz := range keySz {
@@ -771,7 +732,8 @@
 			}
 		})
 	}
-=======
+}
+
 func BenchmarkRandomRead(b *testing.B) {
 	n := int(5 * 1e6)
 	tbl := getTableForBenchmarks(b, n)
@@ -815,5 +777,4 @@
 	tbl, err := OpenTable(f, options.LoadToRAM, nil)
 	require.NoError(b, err, "unable to open table")
 	return tbl
->>>>>>> 6a824d01
 }