/*
 * Copyright 2017 Dgraph Labs, Inc. and Contributors
 *
 * Licensed under the Apache License, Version 2.0 (the "License");
 * you may not use this file except in compliance with the License.
 * You may obtain a copy of the License at
 *
 *     http://www.apache.org/licenses/LICENSE-2.0
 *
 * Unless required by applicable law or agreed to in writing, software
 * distributed under the License is distributed on an "AS IS" BASIS,
 * WITHOUT WARRANTIES OR CONDITIONS OF ANY KIND, either express or implied.
 * See the License for the specific language governing permissions and
 * limitations under the License.
 */

package table

import (
	"bytes"
	"crypto/aes"
	"encoding/binary"
	"fmt"
	"math"
	"os"
	"path"
	"path/filepath"
	"strconv"
	"strings"
	"sync"
	"sync/atomic"
	"time"
	"unsafe"

	"github.com/golang/protobuf/proto"
	"github.com/golang/snappy"
	"github.com/pkg/errors"

	"github.com/dgraph-io/badger/v2/fb"
	"github.com/dgraph-io/badger/v2/options"
	"github.com/dgraph-io/badger/v2/pb"
	"github.com/dgraph-io/badger/v2/y"
	"github.com/dgraph-io/ristretto"
	"github.com/dgraph-io/ristretto/z"
)

const fileSuffix = ".sst"
const intSize = int(unsafe.Sizeof(int(0)))

// Options contains configurable options for Table/Builder.
type Options struct {
	// Options for Opening/Building Table.

	SyncWrites bool
	// Open tables in read only mode.
	ReadOnly bool

	// Maximum size of the table.
	TableSize     uint64
	tableCapacity uint64 // 0.9x TableSize.

	// ChkMode is the checksum verification mode for Table.
	ChkMode options.ChecksumVerificationMode

	// Options for Table builder.

	// BloomFalsePositive is the false positive probabiltiy of bloom filter.
	BloomFalsePositive float64

	// BlockSize is the size of each block inside SSTable in bytes.
	BlockSize int

	// DataKey is the key used to decrypt the encrypted text.
	DataKey *pb.DataKey

	// Compression indicates the compression algorithm used for block compression.
	Compression options.CompressionType

	// Block cache is used to cache decompressed and decrypted blocks.
	BlockCache *ristretto.Cache
	IndexCache *ristretto.Cache

	AllocPool *z.AllocatorPool

	// ZSTDCompressionLevel is the ZSTD compression level used for compressing blocks.
	ZSTDCompressionLevel int
}

// TableInterface is useful for testing.
type TableInterface interface {
	Smallest() []byte
	Biggest() []byte
	DoesNotHave(hash uint32) bool
}

// Table represents a loaded table file with the info we have about it.
type Table struct {
	sync.Mutex
	*z.MmapFile

	tableSize int // Initialized in OpenTable, using fd.Stat().

	_index *fb.TableIndex // Nil if encryption is enabled. Use fetchIndex to access.
	_cheap *cheapIndex
	ref    int32 // For file garbage collection. Atomic.

	// The following are initialized once and const.
	smallest, biggest []byte // Smallest and largest keys (with timestamps).
	id                uint64 // file id, part of filename

	Checksum       []byte
	CreatedAt      time.Time
	indexStart     int
	indexLen       int
	hasBloomFilter bool

	IsInmemory bool // Set to true if the table is on level 0 and opened in memory.
	opt        *Options
}

type cheapIndex struct {
	MaxVersion        uint64
	KeyCount          uint32
	UncompressedSize  uint32
	OnDiskSize        uint32
	BloomFilterLength int
	OffsetsLength     int
}

func (t *Table) cheapIndex() *cheapIndex {
	return t._cheap
}
func (t *Table) offsetsLength() int { return t.cheapIndex().OffsetsLength }

// MaxVersion returns the maximum version across all keys stored in this table.
func (t *Table) MaxVersion() uint64 { return t.cheapIndex().MaxVersion }

// BloomFilterSize returns the size of the bloom filter in bytes stored in memory.
func (t *Table) BloomFilterSize() int { return t.cheapIndex().BloomFilterLength }

// UncompressedSize is the size uncompressed data stored in this file.
func (t *Table) UncompressedSize() uint32 { return t.cheapIndex().UncompressedSize }

// KeyCount is the total number of keys in this table.
func (t *Table) KeyCount() uint32 { return t.cheapIndex().KeyCount }

// OnDiskSize returns the total size of key-values stored in this table (including the
// disk space occupied on the value log).
func (t *Table) OnDiskSize() uint32 { return t.cheapIndex().OnDiskSize }

// CompressionType returns the compression algorithm used for block compression.
func (t *Table) CompressionType() options.CompressionType {
	return t.opt.Compression
}

// IncrRef increments the refcount (having to do with whether the file should be deleted)
func (t *Table) IncrRef() {
	atomic.AddInt32(&t.ref, 1)
}

// DecrRef decrements the refcount and possibly deletes the table
func (t *Table) DecrRef() error {
	newRef := atomic.AddInt32(&t.ref, -1)
	if newRef == 0 {
		// We can safely delete this file, because for all the current files, we always have
		// at least one reference pointing to them.

		// Delete all blocks from the cache.
		for i := 0; i < t.offsetsLength(); i++ {
			t.opt.BlockCache.Del(t.blockCacheKey(i))
		}
		if err := t.Delete(); err != nil {
			return err
		}
	}
	return nil
}

// BlockEvictHandler is used to reuse the byte slice stored in the block on cache eviction.
func BlockEvictHandler(value interface{}) {
	if b, ok := value.(*block); ok {
		b.decrRef()
	}
}

type block struct {
	offset            int
	data              []byte
	checksum          []byte
	entriesIndexStart int      // start index of entryOffsets list
	entryOffsets      []uint32 // used to binary search an entry in the block.
	chkLen            int      // checksum length.
	freeMe            bool     // used to determine if the blocked should be reused.
	ref               int32
}

var NumBlocks int32

// incrRef increments the ref of a block and return a bool indicating if the
// increment was successful. A true value indicates that the block can be used.
func (b *block) incrRef() bool {
	for {
		// We can't blindly add 1 to ref. We need to check whether it has
		// reached zero first, because if it did, then we should absolutely not
		// use this block.
		ref := atomic.LoadInt32(&b.ref)
		// The ref would not be equal to 0 unless the existing
		// block get evicted before this line. If the ref is zero, it means that
		// the block is already added the the blockPool and cannot be used
		// anymore. The ref of a new block is 1 so the following condition will
		// be true only if the block got reused before we could increment its
		// ref.
		if ref == 0 {
			return false
		}
		// Increment the ref only if it is not zero and has not changed between
		// the time we read it and we're updating it.
		//
		if atomic.CompareAndSwapInt32(&b.ref, ref, ref+1) {
			return true
		}
	}
}
func (b *block) decrRef() {
	if b == nil {
		return
	}

	// Insert the []byte into pool only if the block is resuable. When a block
	// is reusable a new []byte is used for decompression and this []byte can
	// be reused.
	// In case of an uncompressed block, the []byte is a reference to the
	// table.mmap []byte slice. Any attempt to write data to the mmap []byte
	// will lead to SEGFAULT.
	if atomic.AddInt32(&b.ref, -1) == 0 {
		if b.freeMe {
			z.Free(b.data)
		}
		atomic.AddInt32(&NumBlocks, -1)
		// blockPool.Put(&b.data)
	}
	y.AssertTrue(atomic.LoadInt32(&b.ref) >= 0)
}
func (b *block) size() int64 {
	return int64(3*intSize /* Size of the offset, entriesIndexStart and chkLen */ +
		cap(b.data) + cap(b.checksum) + cap(b.entryOffsets)*4)
}

func (b block) verifyCheckSum() error {
	cs := &pb.Checksum{}
	if err := proto.Unmarshal(b.checksum, cs); err != nil {
		return y.Wrapf(err, "unable to unmarshal checksum for block")
	}
	return y.VerifyChecksum(b.data, cs)
}

func CreateTable(fname string, builder *Builder) (*Table, error) {
	bd := builder.Done()
	mf, err := z.OpenMmapFile(fname, os.O_CREATE|os.O_RDWR|os.O_EXCL, bd.Size)
	if err == z.NewFile {
		// Expected.
	} else if err != nil {
		return nil, y.Wrapf(err, "while creating table: %s", fname)
	} else {
		return nil, errors.Errorf("file already exists: %s", fname)
	}

	written := bd.Copy(mf.Data)
	y.AssertTrue(written == len(mf.Data))
	if builder.opts.SyncWrites {
		if err := z.Msync(mf.Data); err != nil {
			return nil, y.Wrapf(err, "while calling msync on %s", fname)
		}
	}
	return OpenTable(mf, *builder.opts)
}

// OpenTable assumes file has only one table and opens it. Takes ownership of fd upon function
// entry. Returns a table with one reference count on it (decrementing which may delete the file!
// -- consider t.Close() instead). The fd has to writeable because we call Truncate on it before
// deleting. Checksum for all blocks of table is verified based on value of chkMode.
func OpenTable(mf *z.MmapFile, opts Options) (*Table, error) {
	// BlockSize is used to compute the approximate size of the decompressed
	// block. It should not be zero if the table is compressed.
	if opts.BlockSize == 0 && opts.Compression != options.None {
		return nil, errors.New("Block size cannot be zero")
	}
	fileInfo, err := mf.Fd.Stat()
	if err != nil {
		mf.Close(-1)
		return nil, y.Wrap(err, "")
	}

	filename := fileInfo.Name()
	id, ok := ParseFileID(filename)
	if !ok {
		mf.Close(-1)
		return nil, errors.Errorf("Invalid filename: %s", filename)
	}
	t := &Table{
		MmapFile:   mf,
		ref:        1, // Caller is given one reference.
		id:         id,
		opt:        &opts,
		IsInmemory: false,
		tableSize:  int(fileInfo.Size()),
		CreatedAt:  fileInfo.ModTime(),
	}

	if err := t.initBiggestAndSmallest(); err != nil {
		return nil, y.Wrapf(err, "failed to initialize table")
	}

	if opts.ChkMode == options.OnTableRead || opts.ChkMode == options.OnTableAndBlockRead {
		if err := t.VerifyChecksum(); err != nil {
			mf.Close(-1)
			return nil, y.Wrapf(err, "failed to verify checksum")
		}
	}

	return t, nil
}

// OpenInMemoryTable is similar to OpenTable but it opens a new table from the provided data.
// OpenInMemoryTable is used for L0 tables.
func OpenInMemoryTable(data []byte, id uint64, opt *Options) (*Table, error) {
	mf := &z.MmapFile{
		Data: data,
		Fd:   nil,
	}
	t := &Table{
		MmapFile:   mf,
		ref:        1, // Caller is given one reference.
		opt:        opt,
		tableSize:  len(data),
		IsInmemory: true,
		id:         id, // It is important that each table gets a unique ID.
	}

	if err := t.initBiggestAndSmallest(); err != nil {
		return nil, err
	}
	return t, nil
}

func (t *Table) initBiggestAndSmallest() error {
	var err error
	var ko *fb.BlockOffset
	if ko, err = t.initIndex(); err != nil {
		return y.Wrapf(err, "failed to read index.")
	}

	t.smallest = y.Copy(ko.KeyBytes())

	it2 := t.NewIterator(REVERSED | NOCACHE)
	defer it2.Close()
	it2.Rewind()
	if !it2.Valid() {
		return y.Wrapf(it2.err, "failed to initialize biggest for table %s", t.Filename())
	}
	t.biggest = y.Copy(it2.Key())
	return nil
}

func (t *Table) read(off, sz int) ([]byte, error) {
	return t.Bytes(off, sz)
}

func (t *Table) readNoFail(off, sz int) []byte {
	res, err := t.read(off, sz)
	y.Check(err)
	return res
}

// initIndex reads the index and populate the necessary table fields and returns
// first block offset
func (t *Table) initIndex() (*fb.BlockOffset, error) {
	readPos := t.tableSize

	// Read checksum len from the last 4 bytes.
	readPos -= 4
	buf := t.readNoFail(readPos, 4)
	checksumLen := int(y.BytesToU32(buf))
	if checksumLen < 0 {
		return nil, errors.New("checksum length less than zero. Data corrupted")
	}

	// Read checksum.
	expectedChk := &pb.Checksum{}
	readPos -= checksumLen
	buf = t.readNoFail(readPos, checksumLen)
	if err := proto.Unmarshal(buf, expectedChk); err != nil {
		return nil, err
	}

	// Read index size from the footer.
	readPos -= 4
	buf = t.readNoFail(readPos, 4)
	t.indexLen = int(y.BytesToU32(buf))

	// Read index.
	readPos -= t.indexLen
	t.indexStart = readPos
	data := t.readNoFail(readPos, t.indexLen)

	if err := y.VerifyChecksum(data, expectedChk); err != nil {
		return nil, y.Wrapf(err, "failed to verify checksum for table: %s", t.Filename())
	}

	index, err := t.readTableIndex()
	if err != nil {
		return nil, err
	}
	if !t.shouldDecrypt() {
		// If there's no encryption, this points to the mmap'ed buffer.
		t._index = index
	}
	t._cheap = &cheapIndex{
		MaxVersion:        index.MaxVersion(),
		KeyCount:          index.KeyCount(),
		UncompressedSize:  index.UncompressedSize(),
		OnDiskSize:        index.OnDiskSize(),
		OffsetsLength:     index.OffsetsLength(),
		BloomFilterLength: index.BloomFilterLength(),
	}

	t.hasBloomFilter = len(index.BloomFilterBytes()) > 0

	var bo fb.BlockOffset
	y.AssertTrue(index.Offsets(&bo, 0))
	return &bo, nil
}

// KeySplits splits the table into at least n ranges based on the block offsets.
func (t *Table) KeySplits(n int, prefix []byte) []string {
	if n == 0 {
		return nil
	}

	oLen := t.offsetsLength()
	jump := oLen / n
	if jump == 0 {
		jump = 1
	}

	var bo fb.BlockOffset
	var res []string
	for i := 0; i < oLen; i += jump {
		if i >= oLen {
			i = oLen - 1
		}
		y.AssertTrue(t.offsets(&bo, i))
		if bytes.HasPrefix(bo.KeyBytes(), prefix) {
			res = append(res, string(bo.KeyBytes()))
		}
	}
	return res
}

func (t *Table) fetchIndex() *fb.TableIndex {
	if !t.shouldDecrypt() {
		return t._index
	}

	if t.opt.IndexCache == nil {
		panic("Index Cache must be set for encrypted workloads")
	}
	if val, ok := t.opt.IndexCache.Get(t.indexKey()); ok && val != nil {
		return val.(*fb.TableIndex)
	}

	index, err := t.readTableIndex()
	y.Check(err)
	t.opt.IndexCache.Set(t.indexKey(), index, int64(t.indexLen))
	return index
}

func (t *Table) offsets(ko *fb.BlockOffset, i int) bool {
	return t.fetchIndex().Offsets(ko, i)
}

// block function return a new block. Each block holds a ref and the byte
// slice stored in the block will be reused when the ref becomes zero. The
// caller should release the block by calling block.decrRef() on it.
func (t *Table) block(idx int, useCache bool) (*block, error) {
	y.AssertTruef(idx >= 0, "idx=%d", idx)
	if idx >= t.offsetsLength() {
		return nil, errors.New("block out of index")
	}
	if t.opt.BlockCache != nil {
		key := t.blockCacheKey(idx)
		blk, ok := t.opt.BlockCache.Get(key)
		if ok && blk != nil {
			// Use the block only if the increment was successful. The block
			// could get evicted from the cache between the Get() call and the
			// incrRef() call.
			if b := blk.(*block); b.incrRef() {
				return b, nil
			}
		}
	}

	var ko fb.BlockOffset
	y.AssertTrue(t.offsets(&ko, idx))
	blk := &block{
		offset: int(ko.Offset()),
		ref:    1,
	}
	defer blk.decrRef() // Deal with any errors, where blk would not be returned.
	atomic.AddInt32(&NumBlocks, 1)

	var err error
	if blk.data, err = t.read(blk.offset, int(ko.Len())); err != nil {
		return nil, y.Wrapf(err,
			"failed to read from file: %s at offset: %d, len: %d",
			t.Fd.Name(), blk.offset, ko.Len())
	}

	if t.shouldDecrypt() {
		// Decrypt the block if it is encrypted.
		if blk.data, err = t.decrypt(blk.data, true); err != nil {
			return nil, err
		}
		// blk.data is allocated via Calloc. So, do free.
		blk.freeMe = true
	}

	if err = t.decompress(blk); err != nil {
		return nil, y.Wrapf(err,
			"failed to decode compressed data in file: %s at offset: %d, len: %d",
			t.Fd.Name(), blk.offset, ko.Len())
	}

	// Read meta data related to block.
	readPos := len(blk.data) - 4 // First read checksum length.
	blk.chkLen = int(y.BytesToU32(blk.data[readPos : readPos+4]))

	// Checksum length greater than block size could happen if the table was compressed and
	// it was opened with an incorrect compression algorithm (or the data was corrupted).
	if blk.chkLen > len(blk.data) {
		return nil, errors.New("invalid checksum length. Either the data is " +
			"corrupted or the table options are incorrectly set")
	}

	// Read checksum and store it
	readPos -= blk.chkLen
	blk.checksum = blk.data[readPos : readPos+blk.chkLen]
	// Move back and read numEntries in the block.
	readPos -= 4
	numEntries := int(y.BytesToU32(blk.data[readPos : readPos+4]))
	entriesIndexStart := readPos - (numEntries * 4)
	entriesIndexEnd := entriesIndexStart + numEntries*4

	blk.entryOffsets = y.BytesToU32Slice(blk.data[entriesIndexStart:entriesIndexEnd])

	blk.entriesIndexStart = entriesIndexStart

	// Drop checksum and checksum length.
	// The checksum is calculated for actual data + entry index + index length
	blk.data = blk.data[:readPos+4]

	// Verify checksum on if checksum verification mode is OnRead on OnStartAndRead.
	if t.opt.ChkMode == options.OnBlockRead || t.opt.ChkMode == options.OnTableAndBlockRead {
		if err = blk.verifyCheckSum(); err != nil {
			return nil, err
		}
	}

	blk.incrRef()
	if useCache && t.opt.BlockCache != nil {
		key := t.blockCacheKey(idx)
		// incrRef should never return false here because we're calling it on a
		// new block with ref=1.
		y.AssertTrue(blk.incrRef())

		// Decrement the block ref if we could not insert it in the cache.
		if !t.opt.BlockCache.Set(key, blk, blk.size()) {
			blk.decrRef()
		}
		// We have added an OnReject func in our cache, which gets called in case the block is not
		// admitted to the cache. So, every block would be accounted for.
	}
	return blk, nil
}

// blockCacheKey is used to store blocks in the block cache.
func (t *Table) blockCacheKey(idx int) []byte {
	y.AssertTrue(t.id < math.MaxUint32)
	y.AssertTrue(uint32(idx) < math.MaxUint32)

	buf := make([]byte, 8)
	// Assume t.ID does not overflow uint32.
	binary.BigEndian.PutUint32(buf[:4], uint32(t.ID()))
	binary.BigEndian.PutUint32(buf[4:], uint32(idx))
	return buf
}

// indexKey returns the cache key for block offsets. blockOffsets
// are stored in the index cache.
func (t *Table) indexKey() uint64 {
	return t.id
}

// IndexSize is the size of table index in bytes.
func (t *Table) IndexSize() int {
	return t.indexLen
}

<<<<<<< HEAD
// BloomFilterSize returns the size of the bloom filter in bytes stored in memory.
func (t *Table) BloomFilterSize() int {
	return t.fetchIndex().BloomFilterLength()
}

// OnDiskSize returns the total size of key-values stored in this table (including the
// disk space occupied on the value log).
func (t *Table) OnDiskSize() uint32 { return t.fetchIndex().OnDiskSize() }

=======
>>>>>>> bcfae610
// Size is its file size in bytes
func (t *Table) Size() int64 { return int64(t.tableSize) }

// StaleDataSize is the amount of stale data (that can be dropped by a compaction )in this SST.
func (t *Table) StaleDataSize() uint32 { return t.fetchIndex().StaleDataSize() }

// Smallest is its smallest key, or nil if there are none
func (t *Table) Smallest() []byte { return t.smallest }

// Biggest is its biggest key, or nil if there are none
func (t *Table) Biggest() []byte { return t.biggest }

// Filename is NOT the file name.  Just kidding, it is.
func (t *Table) Filename() string { return t.Fd.Name() }

// ID is the table's ID number (used to make the file name).
func (t *Table) ID() uint64 { return t.id }

// DoesNotHave returns true if and only if the table does not have the key hash.
// It does a bloom filter lookup.
func (t *Table) DoesNotHave(hash uint32) bool {
	if !t.hasBloomFilter {
		return false
	}

	y.NumLSMBloomHits.Add("DoesNotHave_ALL", 1)
	index := t.fetchIndex()
	bf := index.BloomFilterBytes()
	mayContain := y.Filter(bf).MayContain(hash)
	if !mayContain {
		y.NumLSMBloomHits.Add("DoesNotHave_HIT", 1)
	}
	return !mayContain
}

// readTableIndex reads table index from the sst and returns its pb format.
func (t *Table) readTableIndex() (*fb.TableIndex, error) {
	data := t.readNoFail(t.indexStart, t.indexLen)
	var err error
	// Decrypt the table index if it is encrypted.
	if t.shouldDecrypt() {
		if data, err = t.decrypt(data, false); err != nil {
			return nil, y.Wrapf(err,
				"Error while decrypting table index for the table %d in readTableIndex", t.id)
		}
	}
	return fb.GetRootAsTableIndex(data, 0), nil
}

// VerifyChecksum verifies checksum for all blocks of table. This function is called by
// OpenTable() function. This function is also called inside levelsController.VerifyChecksum().
func (t *Table) VerifyChecksum() error {
	ti := t.fetchIndex()
	for i := 0; i < ti.OffsetsLength(); i++ {
		b, err := t.block(i, true)
		if err != nil {
			return y.Wrapf(err, "checksum validation failed for table: %s, block: %d, offset:%d",
				t.Filename(), i, b.offset)
		}
		// We should not call incrRef here, because the block already has one ref when created.
		defer b.decrRef()
		// OnBlockRead or OnTableAndBlockRead, we don't need to call verify checksum
		// on block, verification would be done while reading block itself.
		if !(t.opt.ChkMode == options.OnBlockRead || t.opt.ChkMode == options.OnTableAndBlockRead) {
			if err = b.verifyCheckSum(); err != nil {
				return y.Wrapf(err,
					"checksum validation failed for table: %s, block: %d, offset:%d",
					t.Filename(), i, b.offset)
			}
		}
	}
	return nil
}

// shouldDecrypt tells whether to decrypt or not. We decrypt only if the datakey exist
// for the table.
func (t *Table) shouldDecrypt() bool {
	return t.opt.DataKey != nil
}

// KeyID returns data key id.
func (t *Table) KeyID() uint64 {
	if t.opt.DataKey != nil {
		return t.opt.DataKey.KeyId
	}
	// By default it's 0, if it is plain text.
	return 0
}

// decrypt decrypts the given data. It should be called only after checking shouldDecrypt.
func (t *Table) decrypt(data []byte, viaCalloc bool) ([]byte, error) {
	// Last BlockSize bytes of the data is the IV.
	iv := data[len(data)-aes.BlockSize:]
	// Rest all bytes are data.
	data = data[:len(data)-aes.BlockSize]

	var dst []byte
	if viaCalloc {
		dst = z.Calloc(len(data))
	} else {
		dst = make([]byte, len(data))
	}
	if err := y.XORBlock(dst, data, t.opt.DataKey.Data, iv); err != nil {
		return nil, y.Wrapf(err, "while decrypt")
	}
	return dst, nil
}

// ParseFileID reads the file id out of a filename.
func ParseFileID(name string) (uint64, bool) {
	name = path.Base(name)
	if !strings.HasSuffix(name, fileSuffix) {
		return 0, false
	}
	//	suffix := name[len(fileSuffix):]
	name = strings.TrimSuffix(name, fileSuffix)
	id, err := strconv.Atoi(name)
	if err != nil {
		return 0, false
	}
	y.AssertTrue(id >= 0)
	return uint64(id), true
}

// IDToFilename does the inverse of ParseFileID
func IDToFilename(id uint64) string {
	return fmt.Sprintf("%06d", id) + fileSuffix
}

// NewFilename should be named TableFilepath -- it combines the dir with the ID to make a table
// filepath.
func NewFilename(id uint64, dir string) string {
	return filepath.Join(dir, IDToFilename(id))
}

// decompress decompresses the data stored in a block.
func (t *Table) decompress(b *block) error {
	var dst []byte
	var err error

	// Point to the original b.data
	src := b.data

	switch t.opt.Compression {
	case options.None:
		// Nothing to be done here.
		return nil
	case options.Snappy:
		if sz, err := snappy.DecodedLen(b.data); err == nil {
			dst = z.Calloc(sz)
		} else {
			dst = z.Calloc(len(b.data) * 4) // Take a guess.
		}
		b.data, err = snappy.Decode(dst, b.data)
		if err != nil {
			z.Free(dst)
			return y.Wrap(err, "failed to decompress")
		}
	case options.ZSTD:
		sz := int(float64(t.opt.BlockSize) * 1.2)
		dst = z.Calloc(sz)
		b.data, err = y.ZSTDDecompress(dst, b.data)
		if err != nil {
			z.Free(dst)
			return y.Wrap(err, "failed to decompress")
		}
	default:
		return errors.New("Unsupported compression type")
	}

	if b.freeMe == true {
		z.Free(src)
		b.freeMe = false
	}

	if len(b.data) > 0 && len(dst) > 0 && &dst[0] != &b.data[0] {
		z.Free(dst)
	} else {
		b.freeMe = true
	}
	return nil
}<|MERGE_RESOLUTION|>--- conflicted
+++ resolved
@@ -606,18 +606,6 @@
 	return t.indexLen
 }
 
-<<<<<<< HEAD
-// BloomFilterSize returns the size of the bloom filter in bytes stored in memory.
-func (t *Table) BloomFilterSize() int {
-	return t.fetchIndex().BloomFilterLength()
-}
-
-// OnDiskSize returns the total size of key-values stored in this table (including the
-// disk space occupied on the value log).
-func (t *Table) OnDiskSize() uint32 { return t.fetchIndex().OnDiskSize() }
-
-=======
->>>>>>> bcfae610
 // Size is its file size in bytes
 func (t *Table) Size() int64 { return int64(t.tableSize) }
 
