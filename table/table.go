--- conflicted
+++ resolved
@@ -286,7 +286,6 @@
 	}
 
 	index := pb.TableIndex{}
-<<<<<<< HEAD
 	// Decrypt the table index if it is encrypted.
 	if t.shouldDecrypt() {
 		var err error
@@ -294,10 +293,7 @@
 			return err
 		}
 	}
-	err := index.Unmarshal(data)
-=======
 	err := proto.Unmarshal(data, &index)
->>>>>>> 4e087dd7
 	y.Check(err)
 
 	t.bf = z.JSONUnmarshal(index.BloomFilter)
